<!DOCTYPE html>
<html lang="en">
<head>
  <meta charset="UTF-8">
  <meta name="viewport" content="width=device-width, initial-scale=1.0">
  <title>Barcode/RFID Scanner - Fox Control Hub</title>
  <link href="https://cdn.jsdelivr.net/npm/bootstrap@5.3.0/dist/css/bootstrap.min.css" rel="stylesheet">
  <link href="https://cdn.jsdelivr.net/npm/bootstrap-icons@1.10.5/font/bootstrap-icons.css" rel="stylesheet">
  <style>
    :root {
      --primary-color: #CC79F0;
      --secondary-color: #3E7EF7;
      --border-color: #F3F3F3;
      --success-color: #00B146;
      --danger-color: #CF2C3A;
      --warning-color: #FFA300;
      --main-bg: #FDFFFA;
      --bg-shadow: #F3F3F3;
      --table-row1: #F7F5FC;
      --table-row2: #F1EDF9;
      --table-bg: #F8F8F8;
      --bar-graph: #6E62BF;
      --confirmed: #1979FE;
      --header-color: #333135;
      --sub-header: #5F5B62;
      --tertiary-header: #2E2E38;
      --body-font: #4A4A4A;
      --pie-color1: #8979FF;
      --pie-color2: #FF928A;
      --pie-color3: #3CC3DF;
      --pie-color4: #FFAE4C;
      --pie-color5: #537FF1;
    }

    body {
      background-color: var(--main-bg);
      font-family: 'Segoe UI', Tahoma, Geneva, Verdana, sans-serif;
      font-size: 14px;
    }

    .sidebar {
      height: 100vh;
      background-color: var(--main-bg);
      border-right: 1px solid var(--border-color);
      position: sticky;
      top: 0;
      overflow-y: auto;
    }

    .sidebar .nav-link {
      color: var(--header-color);
      font-weight: 500;
      padding: 0.75rem 1rem;
      border-radius: 8px;
      margin: 2px 0;
      transition: all 0.3s ease;
    }

    .sidebar .nav-link:hover {
      background-color: var(--bg-shadow);
      color: var(--primary-color);
    }

    .sidebar .nav-link.active {
      background-color: var(--secondary-color);
      color: var(--main-bg);
    }

    .top-panel {
      background-color: var(--bg-shadow);
      border-radius: 15px;
      padding: 1.5rem;
      margin-bottom: 1.5rem;
      box-shadow: 0 2px 4px rgba(0,0,0,0.1);
    }

    .action-buttons .btn {
      margin: 0.25rem;
      min-width: 140px;
      font-weight: 500;
      background-color: var(--primary-color);
      color: white;
      border: none;
      border-radius: 8px;
      padding: 0.75rem;
      transition: all 0.3s ease;
    }

            .action-buttons .btn:hover {
            background-color: var(--tertiary-header);
            transform: translateY(-2px);
        }

    .action-buttons .btn i {
      font-size: 1.2rem;
      margin-right: 0.5rem;
    }

            .scanner-card {
            border: 2px solid var(--secondary-color);
            border-radius: 15px;
            padding: 1.5rem;
            background: var(--main-bg);
            box-shadow: 0 4px 6px rgba(0,0,0,0.1);
            margin-bottom: 2rem;
        }

            .scanner-card h5 {
            font-weight: bold;
            margin-bottom: 1.5rem;
            color: var(--secondary-color);
        }

    .scanner-area {
      background: var(--bg-shadow);
      border: 2px dashed var(--border-color);
      border-radius: 10px;
      padding: 2rem;
      text-align: center;
      margin-bottom: 1rem;
      min-height: 200px;
      display: flex;
      flex-direction: column;
      justify-content: center;
      align-items: center;
    }

    .scanner-area.active {
      border-color: var(--success-color);
      background-color: var(--table-row1);
    }

    .scanner-input {
      font-size: 1.2rem;
      text-align: center;
      border: 2px solid var(--secondary-color);
      border-radius: 8px;
      padding: 0.75rem;
      margin-bottom: 1rem;
    }

    .scanner-input:focus {
      border-color: var(--primary-color);
      box-shadow: 0 0 0 0.25rem rgba(209, 144, 0, 0.25);
    }

    .scan-result {
      background: var(--main-bg);
      border: 1px solid var(--border-color);
      border-radius: 8px;
      padding: 1rem;
      margin-top: 1rem;
    }

    .scan-history {
      max-height: 300px;
      overflow-y: auto;
    }

    .scan-item {
      background: var(--bg-shadow);
      border-radius: 6px;
      padding: 0.75rem;
      margin-bottom: 0.5rem;
      border-left: 4px solid var(--primary-color);
    }

    .scan-item.barcode {
      border-left-color: var(--secondary-color);
    }

    .scan-item.rfid {
      border-left-color: var(--success-color);
    }

    .status-indicator {
      width: 12px;
      height: 12px;
      border-radius: 50%;
      display: inline-block;
      margin-right: 0.5rem;
    }

    .status-ready {
      background-color: var(--success-color);
    }

    .status-scanning {
      background-color: var(--warning-color);
      animation: pulse 1s infinite;
    }

    .status-error {
      background-color: var(--danger-color);
    }

    @keyframes pulse {
      0% { opacity: 1; }
      50% { opacity: 0.5; }
      100% { opacity: 1; }
    }

    .scanner-controls {
      display: flex;
      gap: 0.5rem;
      justify-content: center;
      margin-bottom: 1rem;
    }

    .scanner-controls .btn {
      min-width: 100px;
    }

    /* Top Navigation */
    .top-navbar {
      background: linear-gradient(135deg, var(--main-bg) 0%, var(--bg-shadow) 100%);
      border-bottom: 1px solid var(--border-color);
      padding: 0.75rem 1.5rem;
      position: sticky;
      top: 0;
      z-index: 1030;
      box-shadow: 0 2px 4px rgba(0,0,0,0.1);
    }

    .top-navbar .navbar-brand {
      font-weight: bold;
      color: var(--primary-color);
      font-size: 1.25rem;
    }

    .top-navbar .navbar-nav .nav-link {
      color: var(--sub-header);
      font-weight: 500;
      padding: 0.5rem 1rem;
      border-radius: 6px;
      transition: all 0.3s ease;
    }

    .top-navbar .navbar-nav .nav-link:hover {
      background-color: var(--bg-shadow);
      color: var(--primary-color);
    }

    .notification-badge {
      position: absolute;
      top: -2px;
      right: -2px;
      background-color: var(--danger-color);
      color: white;
      border-radius: 50%;
      width: 18px;
      height: 18px;
      font-size: 0.7rem;
      display: flex;
      align-items: center;
      justify-content: center;
      font-weight: 600;
    }

    .user-avatar {
      width: 32px;
      height: 32px;
      border-radius: 50%;
      background: linear-gradient(135deg, var(--primary-color), var(--secondary-color));
      display: flex;
      align-items: center;
      justify-content: center;
      color: white;
      font-weight: 600;
      font-size: 0.875rem;
    }

    .dropdown-menu {
      border: none;
      box-shadow: 0 4px 12px rgba(0,0,0,0.15);
      border-radius: 8px;
      padding: 0.5rem 0;
      min-width: 200px;
    }

    .dropdown-item {
      padding: 0.75rem 1.25rem;
      font-size: 0.875rem;
      transition: all 0.3s ease;
    }

    .dropdown-item:hover {
      background-color: var(--bg-shadow);
      color: var(--primary-color);
    }

    .dropdown-divider {
      margin: 0.5rem 0;
    }

    .notification-item {
      padding: 0.75rem 1.25rem;
      border-bottom: 1px solid var(--border-color);
      transition: all 0.3s ease;
    }

    .notification-item:hover {
      background-color: var(--bg-shadow);
    }

    .notification-item:last-child {
      border-bottom: none;
    }

    .notification-title {
      font-weight: 600;
      font-size: 0.875rem;
      color: var(--sub-header);
      margin-bottom: 0.25rem;
    }

    .notification-text {
      font-size: 0.75rem;
      color: var(--body-font);
      margin-bottom: 0.25rem;
    }

    .notification-time {
      font-size: 0.7rem;
      color: var(--body-font);
    }

    .notification-unread {
      background-color: var(--table-row1);
      border-left: 3px solid var(--primary-color);
    }

    /* Responsive adjustments for top nav */
    @media (max-width: 992px) {
      .top-navbar {
        padding: 0.5rem 1rem;
      }
      
      .user-avatar {
        width: 28px;
        height: 28px;
        font-size: 0.8rem;
      }
    }

    @media (max-width: 768px) {
      .action-buttons {
        flex-direction: column;
        align-items: stretch;
      }
      
      .action-buttons .btn {
        width: 100%;
        margin: 0.25rem 0;
      }
    }

    /* Item lookup modal styles */
    .item-details {
      background: #f8f9fa;
      border-radius: 8px;
      padding: 1rem;
      margin: 0.5rem 0;
    }

    .item-details strong {
      color: var(--primary-color);
    }

    .quantity-controls {
      display: flex;
      align-items: center;
      gap: 0.5rem;
      margin-top: 1rem;
    }

    .quantity-controls input {
      width: 80px;
      text-align: center;
    }

    .quantity-actions {
      margin-top: 1rem;
    }

    .quantity-actions .btn {
      margin: 0.25rem;
    }
  </style>
</head>
<body>
<!-- Top Navigation -->
<nav class="navbar navbar-expand-lg top-navbar">
  <div class="container-fluid">
    <a class="navbar-brand" href="#">
      <i class="bi bi-boxes me-2"></i>Fox Control Hub
    </a>

    <!-- Right side navigation -->
    <div class="navbar-nav ms-auto d-flex flex-row align-items-center">
      <!-- Search (hidden on mobile) -->
      <div class="nav-item me-3 d-none d-lg-block">
        <div class="input-group" style="width: 250px;">
          <input type="text" class="form-control form-control-sm" placeholder="Quick search..." id="topSearchInput">
          <button class="btn btn-outline-secondary btn-sm" type="button" onclick="performQuickSearch()">
            <i class="bi bi-search"></i>
          </button>
        </div>
      </div>

      <!-- Notifications -->
      <div class="nav-item dropdown me-3">
        <a class="nav-link position-relative" href="#" id="notificationDropdown" role="button" data-bs-toggle="dropdown" aria-expanded="false">
          <i class="bi bi-bell fs-5"></i>
          <span class="notification-badge" id="notificationCount" style="display: none;">0</span>
        </a>
        <div class="dropdown-menu dropdown-menu-end" aria-labelledby="notificationDropdown" style="width: 320px;">
          <div class="d-flex justify-content-between align-items-center px-3 py-2 border-bottom">
            <h6 class="mb-0">Notifications</h6>
            <button class="btn btn-sm btn-link text-primary p-0" onclick="markAllAsRead()">Mark all as read</button>
          </div>
          <div class="notification-list" id="notificationList" style="max-height: 300px; overflow-y: auto;">
            <!-- Dynamic notifications will be loaded here -->
            <div class="text-center py-3" id="noNotifications" style="display: none;">
              <i class="bi bi-bell-slash text-muted fs-4"></i>
              <div class="text-muted mt-2">No notifications yet</div>
            </div>
          </div>
          <div class="text-center py-2 border-top">
            <a href="#" class="btn btn-sm btn-link">View all notifications</a>
          </div>
        </div>
      </div>

      <!-- Messages -->
      <div class="nav-item dropdown me-3">
        <a class="nav-link position-relative" href="#" id="messageDropdown" role="button" data-bs-toggle="dropdown" aria-expanded="false">
          <i class="bi bi-chat-dots fs-5"></i>
          <span class="notification-badge" style="background-color: var(--success-color);">2</span>
        </a>
        <div class="dropdown-menu dropdown-menu-end" aria-labelledby="messageDropdown" style="width: 300px;">
          <div class="d-flex justify-content-between align-items-center px-3 py-2 border-bottom">
            <h6 class="mb-0">Messages</h6>
            <a href="#" class="btn btn-sm btn-link text-primary p-0">View all</a>
          </div>
          <div class="notification-list" style="max-height: 250px; overflow-y: auto;">
            <div class="notification-item">
              <div class="d-flex align-items-center">
                <div class="user-avatar me-2" style="width: 24px; height: 24px; font-size: 0.7rem;">WM</div>
                <div class="flex-grow-1">
                  <div class="notification-title">Warehouse Manager</div>
                  <div class="notification-text">Scanner calibration completed successfully</div>
                  <div class="notification-time">1 hour ago</div>
                </div>
              </div>
            </div>
            <div class="notification-item">
              <div class="d-flex align-items-center">
                <div class="user-avatar me-2" style="width: 24px; height: 24px; font-size: 0.7rem;">SM</div>
                <div class="flex-grow-1">
                  <div class="notification-title">System Manager</div>
                  <div class="notification-text">New barcode format detected</div>
                  <div class="notification-time">2 hours ago</div>
                </div>
              </div>
            </div>
          </div>
        </div>
      </div>

      <!-- User Profile -->
      <div class="nav-item dropdown">
        <a class="nav-link d-flex align-items-center" href="#" id="userDropdown" role="button" data-bs-toggle="dropdown" aria-expanded="false">
          <div class="user-avatar me-2" id="userAvatar">SC</div>
          <div class="d-none d-md-block">
<<<<<<< HEAD
            <div id="userName" style="font-size: 0.875rem; font-weight: 600; line-height: 1.2;">Scanner</div>
            <div style="font-size: 0.75rem; color: #6c757d; line-height: 1.2;">Scanner Operator</div>
=======
            <div style="font-size: 0.875rem; font-weight: 600; line-height: 1.2;">John Doe</div>
            <div style="font-size: 0.75rem; color: var(--body-font); line-height: 1.2;">Scanner Operator</div>
>>>>>>> ddda73ba
          </div>
          <i class="bi bi-chevron-down ms-2"></i>
        </a>
        <div class="dropdown-menu dropdown-menu-end" aria-labelledby="userDropdown">
          <div class="px-3 py-2 border-bottom">
            <div class="fw-bold" id="userFullNameDropdown">Scanner Operator</div>
            <div class="text-muted small" id="userEmailDropdown">scanner@foxcontrolhub.com</div>
          </div>
          <a class="dropdown-item" href="#" onclick="showProfileModal()">
            <i class="bi bi-person me-2"></i>My Profile
          </a>
          <a class="dropdown-item" href="#" onclick="showSettingsModal()">
            <i class="bi bi-gear me-2"></i>Settings
          </a>
          <a class="dropdown-item" href="#">
            <i class="bi bi-question-circle me-2"></i>Help & Support
          </a>
          <div class="dropdown-divider"></div>
          <a class="dropdown-item" href="#" onclick="showActivityLog()">
            <i class="bi bi-clock-history me-2"></i>Activity Log
          </a>
          <a class="dropdown-item" href="#">
            <i class="bi bi-shield-check me-2"></i>Security
          </a>
          <div class="dropdown-divider"></div>
          <a class="dropdown-item text-danger" href="#" onclick="logout()">
            <i class="bi bi-box-arrow-right me-2"></i>Sign Out
          </a>
        </div>
      </div>
    </div>
  </div>
</nav>

<div class="container-fluid">
  <div class="row">
    <!-- Sidebar -->
    <div class="col-lg-2 col-md-3 sidebar p-3">
      <nav class="nav flex-column">
        <a class="nav-link" href="Inventory.html"><i class="bi bi-box-seam me-2"></i>Inventory</a>
        <a class="nav-link active" href="Barcode.html"><i class="bi bi-upc-scan me-2"></i>Barcode</a>
        <a class="nav-link" href="WarehouseLayAndOpti.html"><i class="bi bi-layout-wtf me-2"></i>Layout & Optimization</a>
        <a class="nav-link" href="MaterialShipments.html"><i class="bi bi-truck me-2"></i>Material Shipments</a>
        <a class="nav-link" href="OrderShipments.html"><i class="bi bi-box-arrow-right me-2"></i>Order Shipments</a>
        <a class="nav-link" href="StockTracking.html"><i class="bi bi-shop me-2"></i>Stock Tracking</a>
        <a class="nav-link" href="Reports.html"><i class="bi bi-graph-up me-2"></i>Reports</a>
      </nav>
    </div>

    <!-- Main Content -->
    <div class="col-lg-10 col-md-9 p-3">
      <!-- Top Panel -->
      <div class="top-panel">
        <h4 class="fw-bold">Barcode/RFID Scanner</h4>
        <div class="d-flex flex-wrap justify-content-start action-buttons">
          <button class="btn" onclick="startBarcodeScanner()">
            <i class="bi bi-upc-scan"></i>Start Barcode Scanner
          </button>
          <button class="btn" onclick="startRFIDScanner()">
            <i class="bi bi-broadcast"></i>Start RFID Scanner
          </button>
          <button class="btn" onclick="exportScanHistory()">
            <i class="bi bi-download"></i>Export History
          </button>
          <button class="btn" onclick="clearScanHistory()">
            <i class="bi bi-trash"></i>Clear History
          </button>
          <button class="btn" onclick="loadInventoryData()">
            <i class="bi bi-arrow-clockwise"></i>Refresh Data
          </button>
        </div>
      </div>

      <!-- Scanner Section -->
      <div class="scanner-card">
        <h5><i class="bi bi-camera me-2"></i>Scanner Interface</h5>
        
        <!-- Scanner Status -->
        <div class="mb-3">
          <span class="status-indicator status-ready" id="statusIndicator"></span>
          <span id="statusText">Ready to scan</span>
        </div>

        <!-- Scanner Controls -->
        <div class="scanner-controls">
          <button class="btn btn-outline-primary" onclick="toggleScannerMode()" id="modeToggle">
            <i class="bi bi-toggle-off"></i> Barcode Mode
          </button>
          <button class="btn btn-outline-success" onclick="continuousScan()" id="continuousBtn">
            <i class="bi bi-arrow-repeat"></i> Continuous Scan
          </button>
        </div>

        <!-- Scanner Area -->
        <div class="scanner-area" id="scannerArea">
          <i class="bi bi-upc-scan" style="font-size: 3rem; color: var(--body-font); margin-bottom: 1rem;"></i>
          <h6>Point camera at barcode or RFID tag</h6>
          <p class="text-muted">Or manually enter code below</p>
        </div>

        <!-- Manual Input -->
        <input type="text" class="form-control scanner-input" id="manualInput" 
               placeholder="Scan or type barcode/RFID code here..." 
               onkeypress="handleManualInput(event)">

        <!-- Current Scan Result -->
        <div class="scan-result" id="scanResult" style="display: none;">
          <h6>Scan Result:</h6>
          <div id="resultContent"></div>
        </div>
      </div>

      <!-- Scan History -->
      <div class="scanner-card">
        <h5><i class="bi bi-clock-history me-2"></i>Scan History</h5>
        <div class="d-flex justify-content-between align-items-center mb-3">
          <span class="text-muted">Total scans: <span id="scanCount">0</span></span>
          <div>
            <button class="btn btn-sm btn-outline-primary" onclick="filterHistory('all')">All</button>
            <button class="btn btn-sm btn-outline-primary" onclick="filterHistory('barcode')">Barcode</button>
            <button class="btn btn-sm btn-outline-success" onclick="filterHistory('rfid')">RFID</button>
          </div>
        </div>
        
        <div class="scan-history" id="scanHistory">
          <div class="text-center text-muted py-4">
            <i class="bi bi-inbox" style="font-size: 2rem;"></i>
            <p>No scans yet. Start scanning to see history here.</p>
          </div>
        </div>
      </div>
    </div>
  </div>
</div>

<!-- Item Lookup Modal -->
<div class="modal fade" id="itemLookupModal" tabindex="-1">
  <div class="modal-dialog modal-lg">
    <div class="modal-content">
      <div class="modal-header" style="background-color: var(--primary-color); color: white;">
        <h5 class="modal-title">Item Details</h5>
        <button type="button" class="btn-close btn-close-white" data-bs-dismiss="modal"></button>
      </div>
      <div class="modal-body">
        <div id="itemDetailsContent">
          <!-- Item details will be loaded here -->
        </div>
      </div>
      <div class="modal-footer">
        <button type="button" class="btn btn-secondary" data-bs-dismiss="modal">Close</button>
        <button type="button" class="btn btn-primary" onclick="updateInventoryQuantity()">Update Quantity</button>
      </div>
    </div>
  </div>
</div>

<!-- Settings Modal -->
<div class="modal fade" id="settingsModal" tabindex="-1">
  <div class="modal-dialog modal-lg">
    <div class="modal-content">
      <div class="modal-header" style="background-color: var(--primary-color); color: white;">
        <h5 class="modal-title">Scanner Settings</h5>
        <button type="button" class="btn-close btn-close-white" data-bs-dismiss="modal"></button>
      </div>
      <div class="modal-body">
        <div class="row g-4">
          <!-- Scanner Settings -->
          <div class="col-12">
            <h6 class="border-bottom pb-2 mb-3">Scanner Configuration</h6>
            <div class="row g-3">
              <div class="col-md-6">
                <label class="form-label">Default Scanner Mode</label>
                <select class="form-select" id="defaultScannerMode">
                  <option value="barcode" selected>Barcode</option>
                  <option value="rfid">RFID</option>
                </select>
              </div>
              <div class="col-md-6">
                <label class="form-label">Scan Timeout (seconds)</label>
                <input type="number" class="form-control" id="scanTimeout" value="30" min="10" max="120">
              </div>
              <div class="col-md-6">
                <div class="form-check form-switch">
                  <input class="form-check-input" type="checkbox" id="autoLookup" checked>
                  <label class="form-check-label" for="autoLookup">
                    Auto-lookup items after scan
                  </label>
                </div>
              </div>
              <div class="col-md-6">
                <div class="form-check form-switch">
                  <input class="form-check-input" type="checkbox" id="playBeepSound" checked>
                  <label class="form-check-label" for="playBeepSound">
                    Play beep sound on successful scan
                  </label>
                </div>
              </div>
            </div>
          </div>

          <!-- Display Settings -->
          <div class="col-12">
            <h6 class="border-bottom pb-2 mb-3">Display Settings</h6>
            <div class="row g-3">
              <div class="col-md-6">
                <label class="form-label">History Display Limit</label>
                <select class="form-select" id="historyLimit">
                  <option value="50">50 items</option>
                  <option value="100" selected>100 items</option>
                  <option value="200">200 items</option>
                  <option value="500">500 items</option>
                </select>
              </div>
              <div class="col-md-6">
                <label class="form-label">Date Format</label>
                <select class="form-select" id="dateFormat">
                  <option value="mm/dd/yyyy">MM/DD/YYYY</option>
                  <option value="dd/mm/yyyy" selected>DD/MM/YYYY</option>
                  <option value="yyyy-mm-dd">YYYY-MM-DD</option>
                </select>
              </div>
            </div>
          </div>
        </div>
      </div>
      <div class="modal-footer">
        <button type="button" class="btn btn-secondary" data-bs-dismiss="modal">Cancel</button>
        <button type="button" class="btn btn-primary" onclick="saveSettings()">Save Settings</button>
      </div>
    </div>
  </div>
</div>

<!-- Profile Modal -->
<div class="modal fade" id="profileModal" tabindex="-1">
  <div class="modal-dialog modal-lg">
    <div class="modal-content">
      <div class="modal-header" style="background-color: var(--primary-color); color: white;">
        <h5 class="modal-title">My Profile</h5>
        <button type="button" class="btn-close btn-close-white" data-bs-dismiss="modal"></button>
      </div>
      <div class="modal-body">
        <div class="row g-4">
          <div class="col-md-4 text-center">
            <div class="user-avatar mx-auto mb-3" style="width: 80px; height: 80px; font-size: 2rem;" id="profileAvatar">SC</div>
            <button class="btn btn-outline-primary btn-sm">Change Avatar</button>
          </div>
          <div class="col-md-8">
            <form id="profileForm">
              <div class="row g-3">
                <div class="col-md-6">
                  <label class="form-label">First Name</label>
                  <input type="text" class="form-control" value="Scanner" id="firstName">
                </div>
                <div class="col-md-6">
                  <label class="form-label">Last Name</label>
                  <input type="text" class="form-control" value="Operator" id="lastName">
                </div>
                <div class="col-12">
                  <label class="form-label">Email</label>
                  <input type="email" class="form-control" value="scanner@foxcontrolhub.com" id="email">
                </div>
                <div class="col-md-6">
                  <label class="form-label">Phone</label>
                  <input type="tel" class="form-control" value="+1 (555) 987-6543" id="phone">
                </div>
                <div class="col-md-6">
                  <label class="form-label">Department</label>
                  <select class="form-select" id="department">
                    <option value="warehouse" selected>Warehouse Operations</option>
                    <option value="inventory">Inventory Management</option>
                    <option value="quality">Quality Control</option>
                    <option value="shipping">Shipping & Receiving</option>
                  </select>
                </div>
                <div class="col-12">
                  <label class="form-label">Bio</label>
                  <textarea class="form-control" rows="3" id="bio">Experienced scanner operator specializing in barcode and RFID systems for inventory management.</textarea>
                </div>
              </div>
            </form>
          </div>
        </div>
      </div>
      <div class="modal-footer">
        <button type="button" class="btn btn-secondary" data-bs-dismiss="modal">Cancel</button>
        <button type="button" class="btn btn-primary" onclick="saveProfile()">Save Changes</button>
      </div>
    </div>
  </div>
</div>

<!-- Activity Log Modal -->
<div class="modal fade" id="activityModal" tabindex="-1">
  <div class="modal-dialog modal-xl">
    <div class="modal-content">
      <div class="modal-header" style="background-color: var(--primary-color); color: white;">
        <h5 class="modal-title">Scanning Activity Log</h5>
        <button type="button" class="btn-close btn-close-white" data-bs-dismiss="modal"></button>
      </div>
      <div class="modal-body">
        <div class="table-responsive">
          <table class="table table-hover">
            <thead>
              <tr>
                <th>Timestamp</th>
                <th>Action</th>
                <th>Code</th>
                <th>Type</th>
                <th>Item</th>
                <th>Status</th>
              </tr>
            </thead>
            <tbody id="activityLogBody">
              <!-- Activity log will be populated dynamically -->
            </tbody>
          </table>
        </div>
      </div>
      <div class="modal-footer">
        <button type="button" class="btn btn-secondary" data-bs-dismiss="modal">Close</button>
        <button type="button" class="btn btn-primary" onclick="exportActivityLog()">Export Log</button>
      </div>
    </div>
  </div>
</div>

<script src="https://cdn.jsdelivr.net/npm/bootstrap@5.3.0/dist/js/bootstrap.bundle.min.js"></script>
<script>
// Global variables
let scanHistory = [];
let inventoryData = [];
let categoriesData = [];
let warehousesData = [];
let currentItem = null;
let isScanning = false;
let scannerMode = 'barcode'; // 'barcode' or 'rfid'
let continuousMode = false;
let scanTimeout = 30;
let autoLookup = true;
let playBeepSound = true;

// API Helper Functions
const API_BASE = '/api';

async function apiCall(endpoint, options = {}) {
  try {
    const response = await fetch(`${API_BASE}${endpoint}`, {
      ...options,
      headers: {
        'Content-Type': 'application/json',
        ...options.headers
      }
    });
    
    if (!response.ok) {
      throw new Error(`HTTP error! status: ${response.status}`);
    }
    
    return await response.json();
  } catch (error) {
    console.error('API call failed:', error);
    throw error;
  }
}

// Initialize scanner
document.addEventListener('DOMContentLoaded', function() {
  loadInitialData();
  fetchUser();
  loadNotifications();
  loadNotificationCount();
  updateScanCount();
  focusInput();
});

// Load initial data from database
async function loadInitialData() {
  try {
    showLoading(true);
    const [inventoryResponse, categoriesResponse, warehousesResponse] = await Promise.all([
      apiCall('/inventory'),
      apiCall('/categories'),
      apiCall('/warehouses')
    ]);
    
    if (inventoryResponse.success) {
      inventoryData = mapInventoryData(inventoryResponse.data);
      showMessage('Inventory data loaded successfully');
    }
    
    if (categoriesResponse.success) {
      categoriesData = categoriesResponse.data;
    }
    
    if (warehousesResponse.success) {
      warehousesData = warehousesResponse.data;
    }
    
  } catch (error) {
    console.error('Error loading initial data:', error);
    showMessage('Error loading data from database. Operating in offline mode.', 'warning');
  } finally {
    showLoading(false);
  }
}

// Map raw inventory data to internal format
function mapInventoryData(rawData) {
  return rawData.map(item => ({
    id: item.id,
    itemCode: item.item_code,
    productName: item.product_name,
    unitOfMeasure: item.unit_of_measure,
    buyPrice: item.buy_price,
    sellPrice: item.sell_price,
    location: item.location,
    categoryId: item.category_id,
    status: item.status,
    warehouseId: item.warehouse_id,
    totalQuantity: item.total_quantity,
    updatedAt: item.updated_at
  }));
}

function showLoading(show) {
  const statusText = document.getElementById('statusText');
  if (show) {
    statusText.textContent = 'Loading data...';
    updateStatus('scanning', 'Loading data...');
  } else {
    statusText.textContent = 'Ready to scan';
    updateStatus('ready', 'Ready to scan');
  }
}

function showMessage(message, type = 'info') {
  // Create notification if needed
  addNotification(message, type);
  
  // Show temporary toast-like message
  const alertDiv = document.createElement('div');
  alertDiv.className = `alert alert-${type === 'error' ? 'danger' : type === 'warning' ? 'warning' : 'success'} alert-dismissible fade show position-fixed`;
  alertDiv.style.cssText = 'top: 80px; right: 20px; z-index: 9999; min-width: 300px;';
  alertDiv.innerHTML = `
    ${message}
    <button type="button" class="btn-close" data-bs-dismiss="alert"></button>
  `;
  
  document.body.appendChild(alertDiv);
  
  // Auto-remove after 5 seconds
  setTimeout(() => {
    if (alertDiv.parentNode) {
      alertDiv.remove();
    }
  }, 5000);
}

function startBarcodeScanner() {
  scannerMode = 'barcode';
  updateScannerMode();
  startScanning();
}

function startRFIDScanner() {
  scannerMode = 'rfid';
  updateScannerMode();
  startScanning();
}

function startScanning() {
  isScanning = true;
  updateStatus('scanning', `Scanning for ${scannerMode.toUpperCase()}...`);
  document.getElementById('scannerArea').classList.add('active');
  focusInput();
  
  // Auto-stop scanning after timeout
  setTimeout(() => {
    if (isScanning && !continuousMode) {
      stopScanning();
    }
  }, scanTimeout * 1000);
}

function stopScanning() {
  isScanning = false;
  updateStatus('ready', 'Scanner stopped');
  document.getElementById('scannerArea').classList.remove('active');
}

function toggleScannerMode() {
  scannerMode = scannerMode === 'barcode' ? 'rfid' : 'barcode';
  updateScannerMode();
}

function updateScannerMode() {
  const modeToggle = document.getElementById('modeToggle');
  const scannerArea = document.getElementById('scannerArea');
  
  if (scannerMode === 'barcode') {
    modeToggle.innerHTML = '<i class="bi bi-toggle-off"></i> Barcode Mode';
    scannerArea.innerHTML = `
      <i class="bi bi-upc-scan" style="font-size: 3rem; color: var(--body-font); margin-bottom: 1rem;"></i>
      <h6>Point camera at barcode</h6>
      <p class="text-muted">Or manually enter barcode below</p>
    `;
  } else {
    modeToggle.innerHTML = '<i class="bi bi-toggle-on"></i> RFID Mode';
    scannerArea.innerHTML = `
      <i class="bi bi-broadcast" style="font-size: 3rem; color: var(--body-font); margin-bottom: 1rem;"></i>
      <h6>Hold RFID tag near reader</h6>
      <p class="text-muted">Or manually enter RFID code below</p>
    `;
  }
  
  document.getElementById('manualInput').placeholder = 
    `Scan or type ${scannerMode} code here...`;
}

function continuousScan() {
  continuousMode = !continuousMode;
  const btn = document.getElementById('continuousBtn');
  
  if (continuousMode) {
    btn.innerHTML = '<i class="bi bi-pause"></i> Stop Continuous';
    btn.classList.remove('btn-outline-success');
    btn.classList.add('btn-success');
    startScanning();
  } else {
    btn.innerHTML = '<i class="bi bi-arrow-repeat"></i> Continuous Scan';
    btn.classList.remove('btn-success');
    btn.classList.add('btn-outline-success');
    stopScanning();
  }
}

function handleManualInput(event) {
  if (event.key === 'Enter') {
    const input = event.target;
    const code = input.value.trim();
    
    if (code) {
      processScan(code, scannerMode);
      input.value = '';
      
      if (!continuousMode) {
        stopScanning();
      }
    }
  }
}

async function processScan(code, type) {
  const timestamp = new Date();
  const scanData = {
    id: Date.now(),
    code: code,
    type: type,
    timestamp: timestamp,
    status: 'success',
    item: null
  };
  
  // Try to find item in inventory
  if (inventoryData.length > 0) {
    const foundItem = inventoryData.find(item => 
      item.itemCode === code || 
      item.id.toString() === code ||
      `${item.itemCode}-${item.id}` === code
    );
    
    if (foundItem) {
      scanData.item = foundItem;
      scanData.status = 'found';
    } else {
      scanData.status = 'not_found';
    }
  }
  
  // Add to history
  scanHistory.unshift(scanData);
  
  // Limit history size
  const historyLimit = parseInt(document.getElementById('historyLimit')?.value || 100);
  if (scanHistory.length > historyLimit) {
    scanHistory = scanHistory.slice(0, historyLimit);
  }
  
  // Show result
  showScanResult(scanData);
  
  // Update history display
  updateScanHistory();
  updateScanCount();
  
  // Auto-lookup if enabled
  if (autoLookup && scanData.item) {
    setTimeout(() => lookupItem(code), 1000);
  }
  
  // Play success sound
  if (playBeepSound) {
    playBeep();
  }
  
  // Log activity
  logActivity('scan', code, type, scanData.item?.productName || 'Unknown', scanData.status);
}

function showScanResult(scanData) {
  const resultDiv = document.getElementById('scanResult');
  const contentDiv = document.getElementById('resultContent');
  
  let statusBadge, statusText, itemInfo = '';
  
  switch(scanData.status) {
    case 'found':
      statusBadge = '<span class="badge bg-success">Item Found</span>';
      statusText = 'Item found in inventory';
      itemInfo = `
        <div class="mt-2">
          <strong>Product:</strong> ${scanData.item.productName}<br>
          <strong>Location:</strong> ${scanData.item.location}<br>
          <strong>Quantity:</strong> ${scanData.item.totalQuantity}
        </div>
      `;
      break;
    case 'not_found':
      statusBadge = '<span class="badge bg-warning">Not Found</span>';
      statusText = 'Item not found in inventory';
      break;
    default:
      statusBadge = '<span class="badge bg-info">Scanned</span>';
      statusText = 'Code scanned successfully';
  }
  
  contentDiv.innerHTML = `
    <div class="row">
      <div class="col-md-6">
        <strong>Code:</strong> ${scanData.code}<br>
        <strong>Type:</strong> ${scanData.type.toUpperCase()}<br>
        <strong>Time:</strong> ${scanData.timestamp.toLocaleTimeString()}
        ${itemInfo}
      </div>
      <div class="col-md-6">
        <strong>Status:</strong> ${statusBadge}<br>
        <small class="text-muted">${statusText}</small><br>
        <div class="mt-2">
          <button class="btn btn-sm btn-primary me-2" onclick="lookupItem('${scanData.code}')">
            <i class="bi bi-search"></i> Lookup
          </button>
          ${scanData.item ? `<button class="btn btn-sm btn-success" onclick="quickUpdate('${scanData.code}')">
            <i class="bi bi-pencil"></i> Quick Update
          </button>` : ''}
        </div>
      </div>
    </div>
  `;
  
  resultDiv.style.display = 'block';
  
  // Auto-hide after 10 seconds
  setTimeout(() => {
    resultDiv.style.display = 'none';
  }, 10000);
}

function updateScanHistory() {
  const historyDiv = document.getElementById('scanHistory');
  
  if (scanHistory.length === 0) {
    historyDiv.innerHTML = `
      <div class="text-center text-muted py-4">
        <i class="bi bi-inbox" style="font-size: 2rem;"></i>
        <p>No scans yet. Start scanning to see history here.</p>
      </div>
    `;
    return;
  }
  
  historyDiv.innerHTML = scanHistory.map(scan => {
    let statusIcon, statusClass;
    
    switch(scan.status) {
      case 'found':
        statusIcon = '<i class="bi bi-check-circle-fill text-success"></i>';
        statusClass = 'border-success';
        break;
      case 'not_found':
        statusIcon = '<i class="bi bi-exclamation-triangle-fill text-warning"></i>';
        statusClass = 'border-warning';
        break;
      default:
        statusIcon = '<i class="bi bi-info-circle-fill text-info"></i>';
        statusClass = '';
    }
    
    return `
      <div class="scan-item ${scan.type} ${statusClass}" data-type="${scan.type}">
        <div class="d-flex justify-content-between align-items-start">
          <div class="flex-grow-1">
            <div class="d-flex align-items-center mb-1">
              ${statusIcon}
              <strong class="ms-2">${scan.code}</strong>
              ${scan.item ? `<span class="badge bg-info ms-2">${scan.item.productName}</span>` : ''}
            </div>
            <small class="text-muted">
              <i class="bi bi-${scan.type === 'barcode' ? 'upc-scan' : 'broadcast'}"></i>
              ${scan.type.toUpperCase()} • ${scan.timestamp.toLocaleString()}
              ${scan.item ? ` • Qty: ${scan.item.totalQuantity}` : ''}
            </small>
          </div>
          <div>
            <button class="btn btn-sm btn-outline-primary me-1" onclick="lookupItem('${scan.code}')" title="Lookup">
              <i class="bi bi-search"></i>
            </button>
            <button class="btn btn-sm btn-outline-danger" onclick="removeScan(${scan.id})" title="Remove">
              <i class="bi bi-trash"></i>
            </button>
          </div>
        </div>
      </div>
    `;
  }).join('');
}

function updateScanCount() {
  document.getElementById('scanCount').textContent = scanHistory.length;
}

function updateStatus(status, message) {
  const indicator = document.getElementById('statusIndicator');
  const text = document.getElementById('statusText');
  
  indicator.className = `status-indicator status-${status}`;
  text.textContent = message;
}

function filterHistory(type) {
  const items = document.querySelectorAll('.scan-item');
  
  items.forEach(item => {
    if (type === 'all' || item.dataset.type === type) {
      item.style.display = 'block';
    } else {
      item.style.display = 'none';
    }
  });
}

async function lookupItem(code) {
  try {
    // First try to find in local data
    let item = inventoryData.find(item => 
      item.itemCode === code || 
      item.id.toString() === code ||
      `${item.itemCode}-${item.id}` === code
    );
    
    // If not found locally, try API
    if (!item && inventoryData.length > 0) {
      try {
        const response = await apiCall(`/inventory/search?code=${encodeURIComponent(code)}`);
        if (response.success && response.data) {
          item = mapInventoryData([response.data])[0];
        }
      } catch (error) {
        console.log('API search failed, using local data only');
      }
    }
    
    if (item) {
      currentItem = item;
      showItemDetails(item);
    } else {
      showMessage(`Item with code "${code}" not found in inventory.`, 'warning');
    }
  } catch (error) {
    console.error('Error looking up item:', error);
    showMessage('Error looking up item', 'error');
  }
}

function showItemDetails(item) {
  const modal = new bootstrap.Modal(document.getElementById('itemLookupModal'));
  const content = document.getElementById('itemDetailsContent');
  
  // Get category and warehouse names
  const category = categoriesData.find(c => c.category_id === item.categoryId);
  const warehouse = warehousesData.find(w => w.warehouse_id === item.warehouseId);
  
  content.innerHTML = `
    <div class="item-details">
      <div class="row g-3">
        <div class="col-md-6">
          <strong>Item Code:</strong> ${item.itemCode}<br>
          <strong>Product Name:</strong> ${item.productName}<br>
          <strong>Status:</strong> <span class="badge ${item.status === 'active' ? 'bg-success' : 'bg-danger'}">${item.status}</span>
        </div>
        <div class="col-md-6">
          <strong>Current Quantity:</strong> ${item.totalQuantity} ${item.unitOfMeasure}<br>
          <strong>Location:</strong> ${item.location}<br>
          <strong>Buy Price:</strong> ₱${item.buyPrice}
        </div>
        <div class="col-md-6">
          <strong>Category:</strong> ${category?.category_name || 'N/A'}<br>
          <strong>Warehouse:</strong> ${warehouse?.warehouse_name || 'N/A'}
        </div>
        <div class="col-md-6">
          <strong>Sell Price:</strong> ₱${item.sellPrice || 'N/A'}<br>
          <strong>Last Updated:</strong> ${new Date(item.updatedAt).toLocaleString()}
        </div>
      </div>
      
      <div class="quantity-controls">
        <label class="form-label">Update Quantity:</label>
        <div class="d-flex align-items-center gap-2">
          <button class="btn btn-outline-secondary btn-sm" onclick="adjustQuantity(-1)">-</button>
          <input type="number" class="form-control" id="newQuantity" value="${item.totalQuantity}" min="0" style="width: 100px;">
          <button class="btn btn-outline-secondary btn-sm" onclick="adjustQuantity(1)">+</button>
          <span class="text-muted">${item.unitOfMeasure}</span>
        </div>
      </div>
      
      <div class="quantity-actions">
        <button class="btn btn-sm btn-success" onclick="setQuickQuantity(0)">Set to 0</button>
        <button class="btn btn-sm btn-warning" onclick="setQuickQuantity(10)">+10</button>
        <button class="btn btn-sm btn-info" onclick="setQuickQuantity(50)">+50</button>
        <button class="btn btn-sm btn-primary" onclick="setQuickQuantity(100)">+100</button>
      </div>
    </div>
  `;
  
  modal.show();
}

function adjustQuantity(delta) {
  const input = document.getElementById('newQuantity');
  const currentValue = parseInt(input.value) || 0;
  const newValue = Math.max(0, currentValue + delta);
  input.value = newValue;
}

function setQuickQuantity(value) {
  const input = document.getElementById('newQuantity');
  if (value === 0) {
    input.value = 0;
  } else {
    const currentValue = parseInt(input.value) || 0;
    input.value = currentValue + value;
  }
}

async function updateInventoryQuantity() {
  if (!currentItem) return;
  
  const newQuantity = parseInt(document.getElementById('newQuantity').value);
  if (isNaN(newQuantity) || newQuantity < 0) {
    showMessage('Please enter a valid quantity', 'error');
    return;
  }
  
  try {
    const response = await apiCall(`/inventory/${currentItem.id}`, {
      method: 'PUT',
      body: JSON.stringify({
        total_quantity: newQuantity
      })
    });
    
    if (response.success) {
      // Update local data
      currentItem.totalQuantity = newQuantity;
      const index = inventoryData.findIndex(item => item.id === currentItem.id);
      if (index !== -1) {
        inventoryData[index].totalQuantity = newQuantity;
      }
      
      showMessage(`Quantity updated successfully for ${currentItem.productName}`, 'success');
      bootstrap.Modal.getInstance(document.getElementById('itemLookupModal')).hide();
      
      // Log activity
      logActivity('update', currentItem.itemCode, 'quantity', currentItem.productName, 'success');
      
      // Refresh notifications
      refreshNotifications();
    } else {
      showMessage(response.message || 'Failed to update quantity', 'error');
    }
  } catch (error) {
    console.error('Error updating quantity:', error);
    showMessage('Error updating quantity', 'error');
  }
}

function quickUpdate(code) {
  lookupItem(code);
}

function removeScan(id) {
  scanHistory = scanHistory.filter(scan => scan.id !== id);
  updateScanHistory();
  updateScanCount();
}

function exportScanHistory() {
  if (scanHistory.length === 0) {
    alert('No scan history to export.');
    return;
  }
  
  const csvContent = "data:text/csv;charset=utf-8," 
    + "Code,Type,Timestamp,Status,Item,Quantity\n"
    + scanHistory.map(scan => 
        `${scan.code},${scan.type},${scan.timestamp.toISOString()},${scan.status},${scan.item?.productName || 'N/A'},${scan.item?.totalQuantity || 'N/A'}`
      ).join("\n");
  
  const encodedUri = encodeURI(csvContent);
  const link = document.createElement("a");
  link.setAttribute("href", encodedUri);
  link.setAttribute("download", `scan_history_${new Date().toISOString().split('T')[0]}.csv`);
  document.body.appendChild(link);
  link.click();
  document.body.removeChild(link);
}

function clearScanHistory() {
  if (confirm('Are you sure you want to clear all scan history?')) {
    scanHistory = [];
    updateScanHistory();
    updateScanCount();
    document.getElementById('scanResult').style.display = 'none';
    showMessage('Scan history cleared', 'info');
  }
}

function focusInput() {
  setTimeout(() => {
    document.getElementById('manualInput').focus();
  }, 100);
}

function playBeep() {
  try {
    const audioContext = new (window.AudioContext || window.webkitAudioContext)();
    const oscillator = audioContext.createOscillator();
    const gainNode = audioContext.createGain();
    
    oscillator.connect(gainNode);
    gainNode.connect(audioContext.destination);
    
    oscillator.frequency.value = 800;
    oscillator.type = 'square';
    
    gainNode.gain.setValueAtTime(0.3, audioContext.currentTime);
    gainNode.gain.exponentialRampToValueAtTime(0.01, audioContext.currentTime + 0.1);
    
    oscillator.start(audioContext.currentTime);
    oscillator.stop(audioContext.currentTime + 0.1);
  } catch (error) {
    console.log('Could not play beep sound');
  }
}

// Auto-focus input when page becomes visible
document.addEventListener('visibilitychange', function() {
  if (!document.hidden) {
    focusInput();
  }
});

// Top Navigation Functions
function performQuickSearch() {
  const searchTerm = document.getElementById('topSearchInput').value.trim();
  if (searchTerm) {
    // Simulate scan
    processScan(searchTerm, 'manual');
    document.getElementById('topSearchInput').value = '';
  }
}

async function fetchUser() {
  try {
    const response = await apiCall('/user');
    if (response.success && response.data) {
      displayUser(response.data);
    }
  } catch (error) {
    console.error('Failed to fetch user:', error);
    // Use default user data
    displayUser({ username: 'scanner' });
  }
}

function displayUser(user) {
  const username = user.username.charAt(0).toUpperCase() + user.username.slice(1);
  document.getElementById('userName').textContent = username;

  const initials = username.substring(0, 2).toUpperCase();
  const userAvatar = document.getElementById('userAvatar');
  if (userAvatar) {
    userAvatar.textContent = initials;
  }

  const profileAvatar = document.getElementById('profileAvatar');
  if (profileAvatar) {
    profileAvatar.textContent = initials;
  }

  const userFullNameDropdown = document.getElementById('userFullNameDropdown');
  const userEmailDropdown = document.getElementById('userEmailDropdown');
  if (userFullNameDropdown) {
    userFullNameDropdown.textContent = username;
  }
  if (userEmailDropdown) {
    userEmailDropdown.textContent = `${user.username}@foxcontrolhub.com`;
  }
}

// Notification functions
async function loadNotifications() {
  try {
    const response = await apiCall('/notifications');
    if (response.success) {
      displayNotifications(response.data);
    }
  } catch (error) {
    console.error('Failed to load notifications:', error);
  }
}

async function loadNotificationCount() {
  try {
    const response = await apiCall('/notifications/count');
    if (response.success) {
      updateNotificationCount(response.count);
    }
  } catch (error) {
    console.error('Failed to load notification count:', error);
  }
}

function displayNotifications(notifications) {
  const notificationList = document.getElementById('notificationList');
  const noNotifications = document.getElementById('noNotifications');
  
  if (!notifications || notifications.length === 0) {
    noNotifications.style.display = 'block';
    return;
  }
  
  noNotifications.style.display = 'none';
  notificationList.innerHTML = '';
  
  notifications.forEach(notification => {
    const notificationItem = document.createElement('div');
    notificationItem.className = `notification-item ${!notification.is_read ? 'notification-unread' : ''}`;
    notificationItem.setAttribute('data-id', notification.id);
    
    const timeAgo = formatTimeAgo(new Date(notification.created_at));
    const icon = getNotificationIcon(notification.type);
    
    notificationItem.innerHTML = `
      <div class="d-flex align-items-start">
        <div class="me-2 mt-1">${icon}</div>
        <div class="flex-grow-1" onclick="markNotificationAsRead(${notification.id})">
          <div class="notification-title">${notification.title}</div>
          <div class="notification-text">${notification.message}</div>
          <div class="notification-time">${timeAgo}</div>
        </div>
      </div>
    `;
    
    notificationList.appendChild(notificationItem);
  });
}

function getNotificationIcon(type) {
  switch (type) {
    case 'success':
      return '<i class="bi bi-check-circle-fill text-success"></i>';
    case 'warning':
      return '<i class="bi bi-exclamation-triangle-fill text-warning"></i>';
    case 'error':
      return '<i class="bi bi-x-circle-fill text-danger"></i>';
    case 'info':
    default:
      return '<i class="bi bi-info-circle-fill text-primary"></i>';
  }
}

function formatTimeAgo(date) {
  const now = new Date();
  const diffInSeconds = Math.floor((now - date) / 1000);
  
  if (diffInSeconds < 60) {
    return 'Just now';
  } else if (diffInSeconds < 3600) {
    const minutes = Math.floor(diffInSeconds / 60);
    return `${minutes} minute${minutes > 1 ? 's' : ''} ago`;
  } else if (diffInSeconds < 86400) {
    const hours = Math.floor(diffInSeconds / 3600);
    return `${hours} hour${hours > 1 ? 's' : ''} ago`;
  } else {
    const days = Math.floor(diffInSeconds / 86400);
    return `${days} day${days > 1 ? 's' : ''} ago`;
  }
}

function updateNotificationCount(count) {
  const notificationCount = document.getElementById('notificationCount');
  if (count > 0) {
    notificationCount.textContent = count;
    notificationCount.style.display = 'flex';
  } else {
    notificationCount.style.display = 'none';
  }
}

async function markNotificationAsRead(id) {
  try {
    const response = await apiCall(`/notifications/${id}/read`, {
      method: 'POST'
    });
    if (response.success) {
      const notificationItem = document.querySelector(`[data-id="${id}"]`);
      if (notificationItem) {
        notificationItem.classList.remove('notification-unread');
      }
      loadNotificationCount();
    }
  } catch (error) {
    console.error('Failed to mark notification as read:', error);
  }
}

async function markAllAsRead() {
  try {
    const response = await apiCall('/notifications/read-all', {
      method: 'POST'
    });
    if (response.success) {
      const unreadNotifications = document.querySelectorAll('.notification-unread');
      unreadNotifications.forEach(notification => {
        notification.classList.remove('notification-unread');
      });
      updateNotificationCount(0);
    }
  } catch (error) {
    console.error('Failed to mark all notifications as read:', error);
  }
}

function addNotification(message, type) {
  // Add to notifications (would normally be done server-side)
  try {
    apiCall('/notifications', {
      method: 'POST',
      body: JSON.stringify({
        title: 'Scanner Activity',
        message: message,
        type: type
      })
    });
  } catch (error) {
    console.log('Could not create notification');
  }
}

function refreshNotifications() {
  loadNotifications();
  loadNotificationCount();
}

// Modal functions
function showSettingsModal() {
  new bootstrap.Modal(document.getElementById('settingsModal')).show();
}

function showProfileModal() {
  new bootstrap.Modal(document.getElementById('profileModal')).show();
}

function showActivityLog() {
  populateActivityLog();
  new bootstrap.Modal(document.getElementById('activityModal')).show();
}

function saveSettings() {
  // Get settings data
  scanTimeout = parseInt(document.getElementById('scanTimeout').value) || 30;
  autoLookup = document.getElementById('autoLookup').checked;
  playBeepSound = document.getElementById('playBeepSound').checked;
  
  // Save to localStorage
  localStorage.setItem('scannerSettings', JSON.stringify({
    scanTimeout,
    autoLookup,
    playBeepSound,
    defaultScannerMode: document.getElementById('defaultScannerMode').value,
    historyLimit: document.getElementById('historyLimit').value,
    dateFormat: document.getElementById('dateFormat').value
  }));
  
  showMessage('Settings saved successfully!', 'success');
  bootstrap.Modal.getInstance(document.getElementById('settingsModal')).hide();
}

function saveProfile() {
  const profileData = {
    firstName: document.getElementById('firstName').value,
    lastName: document.getElementById('lastName').value,
    email: document.getElementById('email').value,
    phone: document.getElementById('phone').value,
    department: document.getElementById('department').value,
    bio: document.getElementById('bio').value
  };
  
  // Save to localStorage (in real app, would save to server)
  localStorage.setItem('userProfile', JSON.stringify(profileData));
  
  showMessage('Profile updated successfully!', 'success');
  bootstrap.Modal.getInstance(document.getElementById('profileModal')).hide();
}

async function logout() {
  if (confirm('Are you sure you want to sign out?')) {
    try {
      const response = await fetch('/logout', {
        method: 'POST',
        headers: {
          'Content-Type': 'application/json',
        }
      });
      
      const data = await response.json();
      
      if (data.success) {
        window.location.href = '/loginpage.html';
      } else {
        alert('Error signing out. Please try again.');
      }
    } catch (error) {
      console.error('Logout error:', error);
      window.location.href = '/loginpage.html';
    }
  }
}

// Activity logging
function logActivity(action, code, type, item, status) {
  const activity = {
    timestamp: new Date(),
    action: action,
    code: code,
    type: type,
    item: item,
    status: status
  };
  
  // Save to localStorage (in real app, would save to server)
  let activityLog = JSON.parse(localStorage.getItem('activityLog') || '[]');
  activityLog.unshift(activity);
  
  // Keep only last 1000 activities
  if (activityLog.length > 1000) {
    activityLog = activityLog.slice(0, 1000);
  }
  
  localStorage.setItem('activityLog', JSON.stringify(activityLog));
}

function populateActivityLog() {
  const tbody = document.getElementById('activityLogBody');
  const activityLog = JSON.parse(localStorage.getItem('activityLog') || '[]');
  
  tbody.innerHTML = activityLog.map(activity => `
    <tr>
      <td>${new Date(activity.timestamp).toLocaleString()}</td>
      <td>
        <span class="badge ${
          activity.action === 'scan' ? 'bg-info' :
          activity.action === 'update' ? 'bg-warning' :
          'bg-secondary'
        }">${activity.action}</span>
      </td>
      <td>${activity.code}</td>
      <td>${activity.type}</td>
      <td>${activity.item}</td>
      <td>
        <span class="badge ${
          activity.status === 'success' || activity.status === 'found' ? 'bg-success' :
          activity.status === 'not_found' ? 'bg-warning' :
          'bg-danger'
        }">${activity.status}</span>
      </td>
    </tr>
  `).join('');
}

function exportActivityLog() {
  const activityLog = JSON.parse(localStorage.getItem('activityLog') || '[]');
  
  if (activityLog.length === 0) {
    alert('No activity log to export.');
    return;
  }
  
  const csvContent = "data:text/csv;charset=utf-8," 
    + "Timestamp,Action,Code,Type,Item,Status\n"
    + activityLog.map(activity => 
        `${activity.timestamp},${activity.action},${activity.code},${activity.type},${activity.item},${activity.status}`
      ).join("\n");
  
  const encodedUri = encodeURI(csvContent);
  const link = document.createElement("a");
  link.setAttribute("href", encodedUri);
  link.setAttribute("download", `activity_log_${new Date().toISOString().split('T')[0]}.csv`);
  document.body.appendChild(link);
  link.click();
  document.body.removeChild(link);
}

// Load settings on startup
document.addEventListener('DOMContentLoaded', function() {
  const settings = JSON.parse(localStorage.getItem('scannerSettings') || '{}');
  
  if (settings.scanTimeout) {
    scanTimeout = settings.scanTimeout;
    document.getElementById('scanTimeout').value = scanTimeout;
  }
  
  if (settings.autoLookup !== undefined) {
    autoLookup = settings.autoLookup;
    document.getElementById('autoLookup').checked = autoLookup;
  }
  
  if (settings.playBeepSound !== undefined) {
    playBeepSound = settings.playBeepSound;
    document.getElementById('playBeepSound').checked = playBeepSound;
  }
  
  if (settings.defaultScannerMode) {
    scannerMode = settings.defaultScannerMode;
    updateScannerMode();
  }
});

// Manual data refresh function
async function loadInventoryData() {
  try {
    showMessage('Refreshing inventory data...', 'info');
    await loadInitialData();
    showMessage('Inventory data refreshed successfully!', 'success');
  } catch (error) {
    console.error('Error refreshing inventory data:', error);
    showMessage('Error refreshing inventory data', 'error');
  }
}
</script>
</body>
</html>
<|MERGE_RESOLUTION|>--- conflicted
+++ resolved
@@ -1,1845 +1,1840 @@
-<!DOCTYPE html>
-<html lang="en">
-<head>
-  <meta charset="UTF-8">
-  <meta name="viewport" content="width=device-width, initial-scale=1.0">
-  <title>Barcode/RFID Scanner - Fox Control Hub</title>
-  <link href="https://cdn.jsdelivr.net/npm/bootstrap@5.3.0/dist/css/bootstrap.min.css" rel="stylesheet">
-  <link href="https://cdn.jsdelivr.net/npm/bootstrap-icons@1.10.5/font/bootstrap-icons.css" rel="stylesheet">
-  <style>
-    :root {
-      --primary-color: #CC79F0;
-      --secondary-color: #3E7EF7;
-      --border-color: #F3F3F3;
-      --success-color: #00B146;
-      --danger-color: #CF2C3A;
-      --warning-color: #FFA300;
-      --main-bg: #FDFFFA;
-      --bg-shadow: #F3F3F3;
-      --table-row1: #F7F5FC;
-      --table-row2: #F1EDF9;
-      --table-bg: #F8F8F8;
-      --bar-graph: #6E62BF;
-      --confirmed: #1979FE;
-      --header-color: #333135;
-      --sub-header: #5F5B62;
-      --tertiary-header: #2E2E38;
-      --body-font: #4A4A4A;
-      --pie-color1: #8979FF;
-      --pie-color2: #FF928A;
-      --pie-color3: #3CC3DF;
-      --pie-color4: #FFAE4C;
-      --pie-color5: #537FF1;
-    }
-
-    body {
-      background-color: var(--main-bg);
-      font-family: 'Segoe UI', Tahoma, Geneva, Verdana, sans-serif;
-      font-size: 14px;
-    }
-
-    .sidebar {
-      height: 100vh;
-      background-color: var(--main-bg);
-      border-right: 1px solid var(--border-color);
-      position: sticky;
-      top: 0;
-      overflow-y: auto;
-    }
-
-    .sidebar .nav-link {
-      color: var(--header-color);
-      font-weight: 500;
-      padding: 0.75rem 1rem;
-      border-radius: 8px;
-      margin: 2px 0;
-      transition: all 0.3s ease;
-    }
-
-    .sidebar .nav-link:hover {
-      background-color: var(--bg-shadow);
-      color: var(--primary-color);
-    }
-
-    .sidebar .nav-link.active {
-      background-color: var(--secondary-color);
-      color: var(--main-bg);
-    }
-
-    .top-panel {
-      background-color: var(--bg-shadow);
-      border-radius: 15px;
-      padding: 1.5rem;
-      margin-bottom: 1.5rem;
-      box-shadow: 0 2px 4px rgba(0,0,0,0.1);
-    }
-
-    .action-buttons .btn {
-      margin: 0.25rem;
-      min-width: 140px;
-      font-weight: 500;
-      background-color: var(--primary-color);
-      color: white;
-      border: none;
-      border-radius: 8px;
-      padding: 0.75rem;
-      transition: all 0.3s ease;
-    }
-
-            .action-buttons .btn:hover {
-            background-color: var(--tertiary-header);
-            transform: translateY(-2px);
-        }
-
-    .action-buttons .btn i {
-      font-size: 1.2rem;
-      margin-right: 0.5rem;
-    }
-
-            .scanner-card {
-            border: 2px solid var(--secondary-color);
-            border-radius: 15px;
-            padding: 1.5rem;
-            background: var(--main-bg);
-            box-shadow: 0 4px 6px rgba(0,0,0,0.1);
-            margin-bottom: 2rem;
-        }
-
-            .scanner-card h5 {
-            font-weight: bold;
-            margin-bottom: 1.5rem;
-            color: var(--secondary-color);
-        }
-
-    .scanner-area {
-      background: var(--bg-shadow);
-      border: 2px dashed var(--border-color);
-      border-radius: 10px;
-      padding: 2rem;
-      text-align: center;
-      margin-bottom: 1rem;
-      min-height: 200px;
-      display: flex;
-      flex-direction: column;
-      justify-content: center;
-      align-items: center;
-    }
-
-    .scanner-area.active {
-      border-color: var(--success-color);
-      background-color: var(--table-row1);
-    }
-
-    .scanner-input {
-      font-size: 1.2rem;
-      text-align: center;
-      border: 2px solid var(--secondary-color);
-      border-radius: 8px;
-      padding: 0.75rem;
-      margin-bottom: 1rem;
-    }
-
-    .scanner-input:focus {
-      border-color: var(--primary-color);
-      box-shadow: 0 0 0 0.25rem rgba(209, 144, 0, 0.25);
-    }
-
-    .scan-result {
-      background: var(--main-bg);
-      border: 1px solid var(--border-color);
-      border-radius: 8px;
-      padding: 1rem;
-      margin-top: 1rem;
-    }
-
-    .scan-history {
-      max-height: 300px;
-      overflow-y: auto;
-    }
-
-    .scan-item {
-      background: var(--bg-shadow);
-      border-radius: 6px;
-      padding: 0.75rem;
-      margin-bottom: 0.5rem;
-      border-left: 4px solid var(--primary-color);
-    }
-
-    .scan-item.barcode {
-      border-left-color: var(--secondary-color);
-    }
-
-    .scan-item.rfid {
-      border-left-color: var(--success-color);
-    }
-
-    .status-indicator {
-      width: 12px;
-      height: 12px;
-      border-radius: 50%;
-      display: inline-block;
-      margin-right: 0.5rem;
-    }
-
-    .status-ready {
-      background-color: var(--success-color);
-    }
-
-    .status-scanning {
-      background-color: var(--warning-color);
-      animation: pulse 1s infinite;
-    }
-
-    .status-error {
-      background-color: var(--danger-color);
-    }
-
-    @keyframes pulse {
-      0% { opacity: 1; }
-      50% { opacity: 0.5; }
-      100% { opacity: 1; }
-    }
-
-    .scanner-controls {
-      display: flex;
-      gap: 0.5rem;
-      justify-content: center;
-      margin-bottom: 1rem;
-    }
-
-    .scanner-controls .btn {
-      min-width: 100px;
-    }
-
-    /* Top Navigation */
-    .top-navbar {
-      background: linear-gradient(135deg, var(--main-bg) 0%, var(--bg-shadow) 100%);
-      border-bottom: 1px solid var(--border-color);
-      padding: 0.75rem 1.5rem;
-      position: sticky;
-      top: 0;
-      z-index: 1030;
-      box-shadow: 0 2px 4px rgba(0,0,0,0.1);
-    }
-
-    .top-navbar .navbar-brand {
-      font-weight: bold;
-      color: var(--primary-color);
-      font-size: 1.25rem;
-    }
-
-    .top-navbar .navbar-nav .nav-link {
-      color: var(--sub-header);
-      font-weight: 500;
-      padding: 0.5rem 1rem;
-      border-radius: 6px;
-      transition: all 0.3s ease;
-    }
-
-    .top-navbar .navbar-nav .nav-link:hover {
-      background-color: var(--bg-shadow);
-      color: var(--primary-color);
-    }
-
-    .notification-badge {
-      position: absolute;
-      top: -2px;
-      right: -2px;
-      background-color: var(--danger-color);
-      color: white;
-      border-radius: 50%;
-      width: 18px;
-      height: 18px;
-      font-size: 0.7rem;
-      display: flex;
-      align-items: center;
-      justify-content: center;
-      font-weight: 600;
-    }
-
-    .user-avatar {
-      width: 32px;
-      height: 32px;
-      border-radius: 50%;
-      background: linear-gradient(135deg, var(--primary-color), var(--secondary-color));
-      display: flex;
-      align-items: center;
-      justify-content: center;
-      color: white;
-      font-weight: 600;
-      font-size: 0.875rem;
-    }
-
-    .dropdown-menu {
-      border: none;
-      box-shadow: 0 4px 12px rgba(0,0,0,0.15);
-      border-radius: 8px;
-      padding: 0.5rem 0;
-      min-width: 200px;
-    }
-
-    .dropdown-item {
-      padding: 0.75rem 1.25rem;
-      font-size: 0.875rem;
-      transition: all 0.3s ease;
-    }
-
-    .dropdown-item:hover {
-      background-color: var(--bg-shadow);
-      color: var(--primary-color);
-    }
-
-    .dropdown-divider {
-      margin: 0.5rem 0;
-    }
-
-    .notification-item {
-      padding: 0.75rem 1.25rem;
-      border-bottom: 1px solid var(--border-color);
-      transition: all 0.3s ease;
-    }
-
-    .notification-item:hover {
-      background-color: var(--bg-shadow);
-    }
-
-    .notification-item:last-child {
-      border-bottom: none;
-    }
-
-    .notification-title {
-      font-weight: 600;
-      font-size: 0.875rem;
-      color: var(--sub-header);
-      margin-bottom: 0.25rem;
-    }
-
-    .notification-text {
-      font-size: 0.75rem;
-      color: var(--body-font);
-      margin-bottom: 0.25rem;
-    }
-
-    .notification-time {
-      font-size: 0.7rem;
-      color: var(--body-font);
-    }
-
-    .notification-unread {
-      background-color: var(--table-row1);
-      border-left: 3px solid var(--primary-color);
-    }
-
-    /* Responsive adjustments for top nav */
-    @media (max-width: 992px) {
-      .top-navbar {
-        padding: 0.5rem 1rem;
-      }
-      
-      .user-avatar {
-        width: 28px;
-        height: 28px;
-        font-size: 0.8rem;
-      }
-    }
-
-    @media (max-width: 768px) {
-      .action-buttons {
-        flex-direction: column;
-        align-items: stretch;
-      }
-      
-      .action-buttons .btn {
-        width: 100%;
-        margin: 0.25rem 0;
-      }
-    }
-
-    /* Item lookup modal styles */
-    .item-details {
-      background: #f8f9fa;
-      border-radius: 8px;
-      padding: 1rem;
-      margin: 0.5rem 0;
-    }
-
-    .item-details strong {
-      color: var(--primary-color);
-    }
-
-    .quantity-controls {
-      display: flex;
-      align-items: center;
-      gap: 0.5rem;
-      margin-top: 1rem;
-    }
-
-    .quantity-controls input {
-      width: 80px;
-      text-align: center;
-    }
-
-    .quantity-actions {
-      margin-top: 1rem;
-    }
-
-    .quantity-actions .btn {
-      margin: 0.25rem;
-    }
-  </style>
-</head>
-<body>
-<!-- Top Navigation -->
-<nav class="navbar navbar-expand-lg top-navbar">
-  <div class="container-fluid">
-    <a class="navbar-brand" href="#">
-      <i class="bi bi-boxes me-2"></i>Fox Control Hub
-    </a>
-
-    <!-- Right side navigation -->
-    <div class="navbar-nav ms-auto d-flex flex-row align-items-center">
-      <!-- Search (hidden on mobile) -->
-      <div class="nav-item me-3 d-none d-lg-block">
-        <div class="input-group" style="width: 250px;">
-          <input type="text" class="form-control form-control-sm" placeholder="Quick search..." id="topSearchInput">
-          <button class="btn btn-outline-secondary btn-sm" type="button" onclick="performQuickSearch()">
-            <i class="bi bi-search"></i>
-          </button>
-        </div>
-      </div>
-
-      <!-- Notifications -->
-      <div class="nav-item dropdown me-3">
-        <a class="nav-link position-relative" href="#" id="notificationDropdown" role="button" data-bs-toggle="dropdown" aria-expanded="false">
-          <i class="bi bi-bell fs-5"></i>
-          <span class="notification-badge" id="notificationCount" style="display: none;">0</span>
-        </a>
-        <div class="dropdown-menu dropdown-menu-end" aria-labelledby="notificationDropdown" style="width: 320px;">
-          <div class="d-flex justify-content-between align-items-center px-3 py-2 border-bottom">
-            <h6 class="mb-0">Notifications</h6>
-            <button class="btn btn-sm btn-link text-primary p-0" onclick="markAllAsRead()">Mark all as read</button>
-          </div>
-          <div class="notification-list" id="notificationList" style="max-height: 300px; overflow-y: auto;">
-            <!-- Dynamic notifications will be loaded here -->
-            <div class="text-center py-3" id="noNotifications" style="display: none;">
-              <i class="bi bi-bell-slash text-muted fs-4"></i>
-              <div class="text-muted mt-2">No notifications yet</div>
-            </div>
-          </div>
-          <div class="text-center py-2 border-top">
-            <a href="#" class="btn btn-sm btn-link">View all notifications</a>
-          </div>
-        </div>
-      </div>
-
-      <!-- Messages -->
-      <div class="nav-item dropdown me-3">
-        <a class="nav-link position-relative" href="#" id="messageDropdown" role="button" data-bs-toggle="dropdown" aria-expanded="false">
-          <i class="bi bi-chat-dots fs-5"></i>
-          <span class="notification-badge" style="background-color: var(--success-color);">2</span>
-        </a>
-        <div class="dropdown-menu dropdown-menu-end" aria-labelledby="messageDropdown" style="width: 300px;">
-          <div class="d-flex justify-content-between align-items-center px-3 py-2 border-bottom">
-            <h6 class="mb-0">Messages</h6>
-            <a href="#" class="btn btn-sm btn-link text-primary p-0">View all</a>
-          </div>
-          <div class="notification-list" style="max-height: 250px; overflow-y: auto;">
-            <div class="notification-item">
-              <div class="d-flex align-items-center">
-                <div class="user-avatar me-2" style="width: 24px; height: 24px; font-size: 0.7rem;">WM</div>
-                <div class="flex-grow-1">
-                  <div class="notification-title">Warehouse Manager</div>
-                  <div class="notification-text">Scanner calibration completed successfully</div>
-                  <div class="notification-time">1 hour ago</div>
-                </div>
-              </div>
-            </div>
-            <div class="notification-item">
-              <div class="d-flex align-items-center">
-                <div class="user-avatar me-2" style="width: 24px; height: 24px; font-size: 0.7rem;">SM</div>
-                <div class="flex-grow-1">
-                  <div class="notification-title">System Manager</div>
-                  <div class="notification-text">New barcode format detected</div>
-                  <div class="notification-time">2 hours ago</div>
-                </div>
-              </div>
-            </div>
-          </div>
-        </div>
-      </div>
-
-      <!-- User Profile -->
-      <div class="nav-item dropdown">
-        <a class="nav-link d-flex align-items-center" href="#" id="userDropdown" role="button" data-bs-toggle="dropdown" aria-expanded="false">
-          <div class="user-avatar me-2" id="userAvatar">SC</div>
-          <div class="d-none d-md-block">
-<<<<<<< HEAD
-            <div id="userName" style="font-size: 0.875rem; font-weight: 600; line-height: 1.2;">Scanner</div>
-            <div style="font-size: 0.75rem; color: #6c757d; line-height: 1.2;">Scanner Operator</div>
-=======
-            <div style="font-size: 0.875rem; font-weight: 600; line-height: 1.2;">John Doe</div>
-            <div style="font-size: 0.75rem; color: var(--body-font); line-height: 1.2;">Scanner Operator</div>
->>>>>>> ddda73ba
-          </div>
-          <i class="bi bi-chevron-down ms-2"></i>
-        </a>
-        <div class="dropdown-menu dropdown-menu-end" aria-labelledby="userDropdown">
-          <div class="px-3 py-2 border-bottom">
-            <div class="fw-bold" id="userFullNameDropdown">Scanner Operator</div>
-            <div class="text-muted small" id="userEmailDropdown">scanner@foxcontrolhub.com</div>
-          </div>
-          <a class="dropdown-item" href="#" onclick="showProfileModal()">
-            <i class="bi bi-person me-2"></i>My Profile
-          </a>
-          <a class="dropdown-item" href="#" onclick="showSettingsModal()">
-            <i class="bi bi-gear me-2"></i>Settings
-          </a>
-          <a class="dropdown-item" href="#">
-            <i class="bi bi-question-circle me-2"></i>Help & Support
-          </a>
-          <div class="dropdown-divider"></div>
-          <a class="dropdown-item" href="#" onclick="showActivityLog()">
-            <i class="bi bi-clock-history me-2"></i>Activity Log
-          </a>
-          <a class="dropdown-item" href="#">
-            <i class="bi bi-shield-check me-2"></i>Security
-          </a>
-          <div class="dropdown-divider"></div>
-          <a class="dropdown-item text-danger" href="#" onclick="logout()">
-            <i class="bi bi-box-arrow-right me-2"></i>Sign Out
-          </a>
-        </div>
-      </div>
-    </div>
-  </div>
-</nav>
-
-<div class="container-fluid">
-  <div class="row">
-    <!-- Sidebar -->
-    <div class="col-lg-2 col-md-3 sidebar p-3">
-      <nav class="nav flex-column">
-        <a class="nav-link" href="Inventory.html"><i class="bi bi-box-seam me-2"></i>Inventory</a>
-        <a class="nav-link active" href="Barcode.html"><i class="bi bi-upc-scan me-2"></i>Barcode</a>
-        <a class="nav-link" href="WarehouseLayAndOpti.html"><i class="bi bi-layout-wtf me-2"></i>Layout & Optimization</a>
-        <a class="nav-link" href="MaterialShipments.html"><i class="bi bi-truck me-2"></i>Material Shipments</a>
-        <a class="nav-link" href="OrderShipments.html"><i class="bi bi-box-arrow-right me-2"></i>Order Shipments</a>
-        <a class="nav-link" href="StockTracking.html"><i class="bi bi-shop me-2"></i>Stock Tracking</a>
-        <a class="nav-link" href="Reports.html"><i class="bi bi-graph-up me-2"></i>Reports</a>
-      </nav>
-    </div>
-
-    <!-- Main Content -->
-    <div class="col-lg-10 col-md-9 p-3">
-      <!-- Top Panel -->
-      <div class="top-panel">
-        <h4 class="fw-bold">Barcode/RFID Scanner</h4>
-        <div class="d-flex flex-wrap justify-content-start action-buttons">
-          <button class="btn" onclick="startBarcodeScanner()">
-            <i class="bi bi-upc-scan"></i>Start Barcode Scanner
-          </button>
-          <button class="btn" onclick="startRFIDScanner()">
-            <i class="bi bi-broadcast"></i>Start RFID Scanner
-          </button>
-          <button class="btn" onclick="exportScanHistory()">
-            <i class="bi bi-download"></i>Export History
-          </button>
-          <button class="btn" onclick="clearScanHistory()">
-            <i class="bi bi-trash"></i>Clear History
-          </button>
-          <button class="btn" onclick="loadInventoryData()">
-            <i class="bi bi-arrow-clockwise"></i>Refresh Data
-          </button>
-        </div>
-      </div>
-
-      <!-- Scanner Section -->
-      <div class="scanner-card">
-        <h5><i class="bi bi-camera me-2"></i>Scanner Interface</h5>
-        
-        <!-- Scanner Status -->
-        <div class="mb-3">
-          <span class="status-indicator status-ready" id="statusIndicator"></span>
-          <span id="statusText">Ready to scan</span>
-        </div>
-
-        <!-- Scanner Controls -->
-        <div class="scanner-controls">
-          <button class="btn btn-outline-primary" onclick="toggleScannerMode()" id="modeToggle">
-            <i class="bi bi-toggle-off"></i> Barcode Mode
-          </button>
-          <button class="btn btn-outline-success" onclick="continuousScan()" id="continuousBtn">
-            <i class="bi bi-arrow-repeat"></i> Continuous Scan
-          </button>
-        </div>
-
-        <!-- Scanner Area -->
-        <div class="scanner-area" id="scannerArea">
-          <i class="bi bi-upc-scan" style="font-size: 3rem; color: var(--body-font); margin-bottom: 1rem;"></i>
-          <h6>Point camera at barcode or RFID tag</h6>
-          <p class="text-muted">Or manually enter code below</p>
-        </div>
-
-        <!-- Manual Input -->
-        <input type="text" class="form-control scanner-input" id="manualInput" 
-               placeholder="Scan or type barcode/RFID code here..." 
-               onkeypress="handleManualInput(event)">
-
-        <!-- Current Scan Result -->
-        <div class="scan-result" id="scanResult" style="display: none;">
-          <h6>Scan Result:</h6>
-          <div id="resultContent"></div>
-        </div>
-      </div>
-
-      <!-- Scan History -->
-      <div class="scanner-card">
-        <h5><i class="bi bi-clock-history me-2"></i>Scan History</h5>
-        <div class="d-flex justify-content-between align-items-center mb-3">
-          <span class="text-muted">Total scans: <span id="scanCount">0</span></span>
-          <div>
-            <button class="btn btn-sm btn-outline-primary" onclick="filterHistory('all')">All</button>
-            <button class="btn btn-sm btn-outline-primary" onclick="filterHistory('barcode')">Barcode</button>
-            <button class="btn btn-sm btn-outline-success" onclick="filterHistory('rfid')">RFID</button>
-          </div>
-        </div>
-        
-        <div class="scan-history" id="scanHistory">
-          <div class="text-center text-muted py-4">
-            <i class="bi bi-inbox" style="font-size: 2rem;"></i>
-            <p>No scans yet. Start scanning to see history here.</p>
-          </div>
-        </div>
-      </div>
-    </div>
-  </div>
-</div>
-
-<!-- Item Lookup Modal -->
-<div class="modal fade" id="itemLookupModal" tabindex="-1">
-  <div class="modal-dialog modal-lg">
-    <div class="modal-content">
-      <div class="modal-header" style="background-color: var(--primary-color); color: white;">
-        <h5 class="modal-title">Item Details</h5>
-        <button type="button" class="btn-close btn-close-white" data-bs-dismiss="modal"></button>
-      </div>
-      <div class="modal-body">
-        <div id="itemDetailsContent">
-          <!-- Item details will be loaded here -->
-        </div>
-      </div>
-      <div class="modal-footer">
-        <button type="button" class="btn btn-secondary" data-bs-dismiss="modal">Close</button>
-        <button type="button" class="btn btn-primary" onclick="updateInventoryQuantity()">Update Quantity</button>
-      </div>
-    </div>
-  </div>
-</div>
-
-<!-- Settings Modal -->
-<div class="modal fade" id="settingsModal" tabindex="-1">
-  <div class="modal-dialog modal-lg">
-    <div class="modal-content">
-      <div class="modal-header" style="background-color: var(--primary-color); color: white;">
-        <h5 class="modal-title">Scanner Settings</h5>
-        <button type="button" class="btn-close btn-close-white" data-bs-dismiss="modal"></button>
-      </div>
-      <div class="modal-body">
-        <div class="row g-4">
-          <!-- Scanner Settings -->
-          <div class="col-12">
-            <h6 class="border-bottom pb-2 mb-3">Scanner Configuration</h6>
-            <div class="row g-3">
-              <div class="col-md-6">
-                <label class="form-label">Default Scanner Mode</label>
-                <select class="form-select" id="defaultScannerMode">
-                  <option value="barcode" selected>Barcode</option>
-                  <option value="rfid">RFID</option>
-                </select>
-              </div>
-              <div class="col-md-6">
-                <label class="form-label">Scan Timeout (seconds)</label>
-                <input type="number" class="form-control" id="scanTimeout" value="30" min="10" max="120">
-              </div>
-              <div class="col-md-6">
-                <div class="form-check form-switch">
-                  <input class="form-check-input" type="checkbox" id="autoLookup" checked>
-                  <label class="form-check-label" for="autoLookup">
-                    Auto-lookup items after scan
-                  </label>
-                </div>
-              </div>
-              <div class="col-md-6">
-                <div class="form-check form-switch">
-                  <input class="form-check-input" type="checkbox" id="playBeepSound" checked>
-                  <label class="form-check-label" for="playBeepSound">
-                    Play beep sound on successful scan
-                  </label>
-                </div>
-              </div>
-            </div>
-          </div>
-
-          <!-- Display Settings -->
-          <div class="col-12">
-            <h6 class="border-bottom pb-2 mb-3">Display Settings</h6>
-            <div class="row g-3">
-              <div class="col-md-6">
-                <label class="form-label">History Display Limit</label>
-                <select class="form-select" id="historyLimit">
-                  <option value="50">50 items</option>
-                  <option value="100" selected>100 items</option>
-                  <option value="200">200 items</option>
-                  <option value="500">500 items</option>
-                </select>
-              </div>
-              <div class="col-md-6">
-                <label class="form-label">Date Format</label>
-                <select class="form-select" id="dateFormat">
-                  <option value="mm/dd/yyyy">MM/DD/YYYY</option>
-                  <option value="dd/mm/yyyy" selected>DD/MM/YYYY</option>
-                  <option value="yyyy-mm-dd">YYYY-MM-DD</option>
-                </select>
-              </div>
-            </div>
-          </div>
-        </div>
-      </div>
-      <div class="modal-footer">
-        <button type="button" class="btn btn-secondary" data-bs-dismiss="modal">Cancel</button>
-        <button type="button" class="btn btn-primary" onclick="saveSettings()">Save Settings</button>
-      </div>
-    </div>
-  </div>
-</div>
-
-<!-- Profile Modal -->
-<div class="modal fade" id="profileModal" tabindex="-1">
-  <div class="modal-dialog modal-lg">
-    <div class="modal-content">
-      <div class="modal-header" style="background-color: var(--primary-color); color: white;">
-        <h5 class="modal-title">My Profile</h5>
-        <button type="button" class="btn-close btn-close-white" data-bs-dismiss="modal"></button>
-      </div>
-      <div class="modal-body">
-        <div class="row g-4">
-          <div class="col-md-4 text-center">
-            <div class="user-avatar mx-auto mb-3" style="width: 80px; height: 80px; font-size: 2rem;" id="profileAvatar">SC</div>
-            <button class="btn btn-outline-primary btn-sm">Change Avatar</button>
-          </div>
-          <div class="col-md-8">
-            <form id="profileForm">
-              <div class="row g-3">
-                <div class="col-md-6">
-                  <label class="form-label">First Name</label>
-                  <input type="text" class="form-control" value="Scanner" id="firstName">
-                </div>
-                <div class="col-md-6">
-                  <label class="form-label">Last Name</label>
-                  <input type="text" class="form-control" value="Operator" id="lastName">
-                </div>
-                <div class="col-12">
-                  <label class="form-label">Email</label>
-                  <input type="email" class="form-control" value="scanner@foxcontrolhub.com" id="email">
-                </div>
-                <div class="col-md-6">
-                  <label class="form-label">Phone</label>
-                  <input type="tel" class="form-control" value="+1 (555) 987-6543" id="phone">
-                </div>
-                <div class="col-md-6">
-                  <label class="form-label">Department</label>
-                  <select class="form-select" id="department">
-                    <option value="warehouse" selected>Warehouse Operations</option>
-                    <option value="inventory">Inventory Management</option>
-                    <option value="quality">Quality Control</option>
-                    <option value="shipping">Shipping & Receiving</option>
-                  </select>
-                </div>
-                <div class="col-12">
-                  <label class="form-label">Bio</label>
-                  <textarea class="form-control" rows="3" id="bio">Experienced scanner operator specializing in barcode and RFID systems for inventory management.</textarea>
-                </div>
-              </div>
-            </form>
-          </div>
-        </div>
-      </div>
-      <div class="modal-footer">
-        <button type="button" class="btn btn-secondary" data-bs-dismiss="modal">Cancel</button>
-        <button type="button" class="btn btn-primary" onclick="saveProfile()">Save Changes</button>
-      </div>
-    </div>
-  </div>
-</div>
-
-<!-- Activity Log Modal -->
-<div class="modal fade" id="activityModal" tabindex="-1">
-  <div class="modal-dialog modal-xl">
-    <div class="modal-content">
-      <div class="modal-header" style="background-color: var(--primary-color); color: white;">
-        <h5 class="modal-title">Scanning Activity Log</h5>
-        <button type="button" class="btn-close btn-close-white" data-bs-dismiss="modal"></button>
-      </div>
-      <div class="modal-body">
-        <div class="table-responsive">
-          <table class="table table-hover">
-            <thead>
-              <tr>
-                <th>Timestamp</th>
-                <th>Action</th>
-                <th>Code</th>
-                <th>Type</th>
-                <th>Item</th>
-                <th>Status</th>
-              </tr>
-            </thead>
-            <tbody id="activityLogBody">
-              <!-- Activity log will be populated dynamically -->
-            </tbody>
-          </table>
-        </div>
-      </div>
-      <div class="modal-footer">
-        <button type="button" class="btn btn-secondary" data-bs-dismiss="modal">Close</button>
-        <button type="button" class="btn btn-primary" onclick="exportActivityLog()">Export Log</button>
-      </div>
-    </div>
-  </div>
-</div>
-
-<script src="https://cdn.jsdelivr.net/npm/bootstrap@5.3.0/dist/js/bootstrap.bundle.min.js"></script>
-<script>
-// Global variables
-let scanHistory = [];
-let inventoryData = [];
-let categoriesData = [];
-let warehousesData = [];
-let currentItem = null;
-let isScanning = false;
-let scannerMode = 'barcode'; // 'barcode' or 'rfid'
-let continuousMode = false;
-let scanTimeout = 30;
-let autoLookup = true;
-let playBeepSound = true;
-
-// API Helper Functions
-const API_BASE = '/api';
-
-async function apiCall(endpoint, options = {}) {
-  try {
-    const response = await fetch(`${API_BASE}${endpoint}`, {
-      ...options,
-      headers: {
-        'Content-Type': 'application/json',
-        ...options.headers
-      }
-    });
-    
-    if (!response.ok) {
-      throw new Error(`HTTP error! status: ${response.status}`);
-    }
-    
-    return await response.json();
-  } catch (error) {
-    console.error('API call failed:', error);
-    throw error;
-  }
-}
-
-// Initialize scanner
-document.addEventListener('DOMContentLoaded', function() {
-  loadInitialData();
-  fetchUser();
-  loadNotifications();
-  loadNotificationCount();
-  updateScanCount();
-  focusInput();
-});
-
-// Load initial data from database
-async function loadInitialData() {
-  try {
-    showLoading(true);
-    const [inventoryResponse, categoriesResponse, warehousesResponse] = await Promise.all([
-      apiCall('/inventory'),
-      apiCall('/categories'),
-      apiCall('/warehouses')
-    ]);
-    
-    if (inventoryResponse.success) {
-      inventoryData = mapInventoryData(inventoryResponse.data);
-      showMessage('Inventory data loaded successfully');
-    }
-    
-    if (categoriesResponse.success) {
-      categoriesData = categoriesResponse.data;
-    }
-    
-    if (warehousesResponse.success) {
-      warehousesData = warehousesResponse.data;
-    }
-    
-  } catch (error) {
-    console.error('Error loading initial data:', error);
-    showMessage('Error loading data from database. Operating in offline mode.', 'warning');
-  } finally {
-    showLoading(false);
-  }
-}
-
-// Map raw inventory data to internal format
-function mapInventoryData(rawData) {
-  return rawData.map(item => ({
-    id: item.id,
-    itemCode: item.item_code,
-    productName: item.product_name,
-    unitOfMeasure: item.unit_of_measure,
-    buyPrice: item.buy_price,
-    sellPrice: item.sell_price,
-    location: item.location,
-    categoryId: item.category_id,
-    status: item.status,
-    warehouseId: item.warehouse_id,
-    totalQuantity: item.total_quantity,
-    updatedAt: item.updated_at
-  }));
-}
-
-function showLoading(show) {
-  const statusText = document.getElementById('statusText');
-  if (show) {
-    statusText.textContent = 'Loading data...';
-    updateStatus('scanning', 'Loading data...');
-  } else {
-    statusText.textContent = 'Ready to scan';
-    updateStatus('ready', 'Ready to scan');
-  }
-}
-
-function showMessage(message, type = 'info') {
-  // Create notification if needed
-  addNotification(message, type);
-  
-  // Show temporary toast-like message
-  const alertDiv = document.createElement('div');
-  alertDiv.className = `alert alert-${type === 'error' ? 'danger' : type === 'warning' ? 'warning' : 'success'} alert-dismissible fade show position-fixed`;
-  alertDiv.style.cssText = 'top: 80px; right: 20px; z-index: 9999; min-width: 300px;';
-  alertDiv.innerHTML = `
-    ${message}
-    <button type="button" class="btn-close" data-bs-dismiss="alert"></button>
-  `;
-  
-  document.body.appendChild(alertDiv);
-  
-  // Auto-remove after 5 seconds
-  setTimeout(() => {
-    if (alertDiv.parentNode) {
-      alertDiv.remove();
-    }
-  }, 5000);
-}
-
-function startBarcodeScanner() {
-  scannerMode = 'barcode';
-  updateScannerMode();
-  startScanning();
-}
-
-function startRFIDScanner() {
-  scannerMode = 'rfid';
-  updateScannerMode();
-  startScanning();
-}
-
-function startScanning() {
-  isScanning = true;
-  updateStatus('scanning', `Scanning for ${scannerMode.toUpperCase()}...`);
-  document.getElementById('scannerArea').classList.add('active');
-  focusInput();
-  
-  // Auto-stop scanning after timeout
-  setTimeout(() => {
-    if (isScanning && !continuousMode) {
-      stopScanning();
-    }
-  }, scanTimeout * 1000);
-}
-
-function stopScanning() {
-  isScanning = false;
-  updateStatus('ready', 'Scanner stopped');
-  document.getElementById('scannerArea').classList.remove('active');
-}
-
-function toggleScannerMode() {
-  scannerMode = scannerMode === 'barcode' ? 'rfid' : 'barcode';
-  updateScannerMode();
-}
-
-function updateScannerMode() {
-  const modeToggle = document.getElementById('modeToggle');
-  const scannerArea = document.getElementById('scannerArea');
-  
-  if (scannerMode === 'barcode') {
-    modeToggle.innerHTML = '<i class="bi bi-toggle-off"></i> Barcode Mode';
-    scannerArea.innerHTML = `
-      <i class="bi bi-upc-scan" style="font-size: 3rem; color: var(--body-font); margin-bottom: 1rem;"></i>
-      <h6>Point camera at barcode</h6>
-      <p class="text-muted">Or manually enter barcode below</p>
-    `;
-  } else {
-    modeToggle.innerHTML = '<i class="bi bi-toggle-on"></i> RFID Mode';
-    scannerArea.innerHTML = `
-      <i class="bi bi-broadcast" style="font-size: 3rem; color: var(--body-font); margin-bottom: 1rem;"></i>
-      <h6>Hold RFID tag near reader</h6>
-      <p class="text-muted">Or manually enter RFID code below</p>
-    `;
-  }
-  
-  document.getElementById('manualInput').placeholder = 
-    `Scan or type ${scannerMode} code here...`;
-}
-
-function continuousScan() {
-  continuousMode = !continuousMode;
-  const btn = document.getElementById('continuousBtn');
-  
-  if (continuousMode) {
-    btn.innerHTML = '<i class="bi bi-pause"></i> Stop Continuous';
-    btn.classList.remove('btn-outline-success');
-    btn.classList.add('btn-success');
-    startScanning();
-  } else {
-    btn.innerHTML = '<i class="bi bi-arrow-repeat"></i> Continuous Scan';
-    btn.classList.remove('btn-success');
-    btn.classList.add('btn-outline-success');
-    stopScanning();
-  }
-}
-
-function handleManualInput(event) {
-  if (event.key === 'Enter') {
-    const input = event.target;
-    const code = input.value.trim();
-    
-    if (code) {
-      processScan(code, scannerMode);
-      input.value = '';
-      
-      if (!continuousMode) {
-        stopScanning();
-      }
-    }
-  }
-}
-
-async function processScan(code, type) {
-  const timestamp = new Date();
-  const scanData = {
-    id: Date.now(),
-    code: code,
-    type: type,
-    timestamp: timestamp,
-    status: 'success',
-    item: null
-  };
-  
-  // Try to find item in inventory
-  if (inventoryData.length > 0) {
-    const foundItem = inventoryData.find(item => 
-      item.itemCode === code || 
-      item.id.toString() === code ||
-      `${item.itemCode}-${item.id}` === code
-    );
-    
-    if (foundItem) {
-      scanData.item = foundItem;
-      scanData.status = 'found';
-    } else {
-      scanData.status = 'not_found';
-    }
-  }
-  
-  // Add to history
-  scanHistory.unshift(scanData);
-  
-  // Limit history size
-  const historyLimit = parseInt(document.getElementById('historyLimit')?.value || 100);
-  if (scanHistory.length > historyLimit) {
-    scanHistory = scanHistory.slice(0, historyLimit);
-  }
-  
-  // Show result
-  showScanResult(scanData);
-  
-  // Update history display
-  updateScanHistory();
-  updateScanCount();
-  
-  // Auto-lookup if enabled
-  if (autoLookup && scanData.item) {
-    setTimeout(() => lookupItem(code), 1000);
-  }
-  
-  // Play success sound
-  if (playBeepSound) {
-    playBeep();
-  }
-  
-  // Log activity
-  logActivity('scan', code, type, scanData.item?.productName || 'Unknown', scanData.status);
-}
-
-function showScanResult(scanData) {
-  const resultDiv = document.getElementById('scanResult');
-  const contentDiv = document.getElementById('resultContent');
-  
-  let statusBadge, statusText, itemInfo = '';
-  
-  switch(scanData.status) {
-    case 'found':
-      statusBadge = '<span class="badge bg-success">Item Found</span>';
-      statusText = 'Item found in inventory';
-      itemInfo = `
-        <div class="mt-2">
-          <strong>Product:</strong> ${scanData.item.productName}<br>
-          <strong>Location:</strong> ${scanData.item.location}<br>
-          <strong>Quantity:</strong> ${scanData.item.totalQuantity}
-        </div>
-      `;
-      break;
-    case 'not_found':
-      statusBadge = '<span class="badge bg-warning">Not Found</span>';
-      statusText = 'Item not found in inventory';
-      break;
-    default:
-      statusBadge = '<span class="badge bg-info">Scanned</span>';
-      statusText = 'Code scanned successfully';
-  }
-  
-  contentDiv.innerHTML = `
-    <div class="row">
-      <div class="col-md-6">
-        <strong>Code:</strong> ${scanData.code}<br>
-        <strong>Type:</strong> ${scanData.type.toUpperCase()}<br>
-        <strong>Time:</strong> ${scanData.timestamp.toLocaleTimeString()}
-        ${itemInfo}
-      </div>
-      <div class="col-md-6">
-        <strong>Status:</strong> ${statusBadge}<br>
-        <small class="text-muted">${statusText}</small><br>
-        <div class="mt-2">
-          <button class="btn btn-sm btn-primary me-2" onclick="lookupItem('${scanData.code}')">
-            <i class="bi bi-search"></i> Lookup
-          </button>
-          ${scanData.item ? `<button class="btn btn-sm btn-success" onclick="quickUpdate('${scanData.code}')">
-            <i class="bi bi-pencil"></i> Quick Update
-          </button>` : ''}
-        </div>
-      </div>
-    </div>
-  `;
-  
-  resultDiv.style.display = 'block';
-  
-  // Auto-hide after 10 seconds
-  setTimeout(() => {
-    resultDiv.style.display = 'none';
-  }, 10000);
-}
-
-function updateScanHistory() {
-  const historyDiv = document.getElementById('scanHistory');
-  
-  if (scanHistory.length === 0) {
-    historyDiv.innerHTML = `
-      <div class="text-center text-muted py-4">
-        <i class="bi bi-inbox" style="font-size: 2rem;"></i>
-        <p>No scans yet. Start scanning to see history here.</p>
-      </div>
-    `;
-    return;
-  }
-  
-  historyDiv.innerHTML = scanHistory.map(scan => {
-    let statusIcon, statusClass;
-    
-    switch(scan.status) {
-      case 'found':
-        statusIcon = '<i class="bi bi-check-circle-fill text-success"></i>';
-        statusClass = 'border-success';
-        break;
-      case 'not_found':
-        statusIcon = '<i class="bi bi-exclamation-triangle-fill text-warning"></i>';
-        statusClass = 'border-warning';
-        break;
-      default:
-        statusIcon = '<i class="bi bi-info-circle-fill text-info"></i>';
-        statusClass = '';
-    }
-    
-    return `
-      <div class="scan-item ${scan.type} ${statusClass}" data-type="${scan.type}">
-        <div class="d-flex justify-content-between align-items-start">
-          <div class="flex-grow-1">
-            <div class="d-flex align-items-center mb-1">
-              ${statusIcon}
-              <strong class="ms-2">${scan.code}</strong>
-              ${scan.item ? `<span class="badge bg-info ms-2">${scan.item.productName}</span>` : ''}
-            </div>
-            <small class="text-muted">
-              <i class="bi bi-${scan.type === 'barcode' ? 'upc-scan' : 'broadcast'}"></i>
-              ${scan.type.toUpperCase()} • ${scan.timestamp.toLocaleString()}
-              ${scan.item ? ` • Qty: ${scan.item.totalQuantity}` : ''}
-            </small>
-          </div>
-          <div>
-            <button class="btn btn-sm btn-outline-primary me-1" onclick="lookupItem('${scan.code}')" title="Lookup">
-              <i class="bi bi-search"></i>
-            </button>
-            <button class="btn btn-sm btn-outline-danger" onclick="removeScan(${scan.id})" title="Remove">
-              <i class="bi bi-trash"></i>
-            </button>
-          </div>
-        </div>
-      </div>
-    `;
-  }).join('');
-}
-
-function updateScanCount() {
-  document.getElementById('scanCount').textContent = scanHistory.length;
-}
-
-function updateStatus(status, message) {
-  const indicator = document.getElementById('statusIndicator');
-  const text = document.getElementById('statusText');
-  
-  indicator.className = `status-indicator status-${status}`;
-  text.textContent = message;
-}
-
-function filterHistory(type) {
-  const items = document.querySelectorAll('.scan-item');
-  
-  items.forEach(item => {
-    if (type === 'all' || item.dataset.type === type) {
-      item.style.display = 'block';
-    } else {
-      item.style.display = 'none';
-    }
-  });
-}
-
-async function lookupItem(code) {
-  try {
-    // First try to find in local data
-    let item = inventoryData.find(item => 
-      item.itemCode === code || 
-      item.id.toString() === code ||
-      `${item.itemCode}-${item.id}` === code
-    );
-    
-    // If not found locally, try API
-    if (!item && inventoryData.length > 0) {
-      try {
-        const response = await apiCall(`/inventory/search?code=${encodeURIComponent(code)}`);
-        if (response.success && response.data) {
-          item = mapInventoryData([response.data])[0];
-        }
-      } catch (error) {
-        console.log('API search failed, using local data only');
-      }
-    }
-    
-    if (item) {
-      currentItem = item;
-      showItemDetails(item);
-    } else {
-      showMessage(`Item with code "${code}" not found in inventory.`, 'warning');
-    }
-  } catch (error) {
-    console.error('Error looking up item:', error);
-    showMessage('Error looking up item', 'error');
-  }
-}
-
-function showItemDetails(item) {
-  const modal = new bootstrap.Modal(document.getElementById('itemLookupModal'));
-  const content = document.getElementById('itemDetailsContent');
-  
-  // Get category and warehouse names
-  const category = categoriesData.find(c => c.category_id === item.categoryId);
-  const warehouse = warehousesData.find(w => w.warehouse_id === item.warehouseId);
-  
-  content.innerHTML = `
-    <div class="item-details">
-      <div class="row g-3">
-        <div class="col-md-6">
-          <strong>Item Code:</strong> ${item.itemCode}<br>
-          <strong>Product Name:</strong> ${item.productName}<br>
-          <strong>Status:</strong> <span class="badge ${item.status === 'active' ? 'bg-success' : 'bg-danger'}">${item.status}</span>
-        </div>
-        <div class="col-md-6">
-          <strong>Current Quantity:</strong> ${item.totalQuantity} ${item.unitOfMeasure}<br>
-          <strong>Location:</strong> ${item.location}<br>
-          <strong>Buy Price:</strong> ₱${item.buyPrice}
-        </div>
-        <div class="col-md-6">
-          <strong>Category:</strong> ${category?.category_name || 'N/A'}<br>
-          <strong>Warehouse:</strong> ${warehouse?.warehouse_name || 'N/A'}
-        </div>
-        <div class="col-md-6">
-          <strong>Sell Price:</strong> ₱${item.sellPrice || 'N/A'}<br>
-          <strong>Last Updated:</strong> ${new Date(item.updatedAt).toLocaleString()}
-        </div>
-      </div>
-      
-      <div class="quantity-controls">
-        <label class="form-label">Update Quantity:</label>
-        <div class="d-flex align-items-center gap-2">
-          <button class="btn btn-outline-secondary btn-sm" onclick="adjustQuantity(-1)">-</button>
-          <input type="number" class="form-control" id="newQuantity" value="${item.totalQuantity}" min="0" style="width: 100px;">
-          <button class="btn btn-outline-secondary btn-sm" onclick="adjustQuantity(1)">+</button>
-          <span class="text-muted">${item.unitOfMeasure}</span>
-        </div>
-      </div>
-      
-      <div class="quantity-actions">
-        <button class="btn btn-sm btn-success" onclick="setQuickQuantity(0)">Set to 0</button>
-        <button class="btn btn-sm btn-warning" onclick="setQuickQuantity(10)">+10</button>
-        <button class="btn btn-sm btn-info" onclick="setQuickQuantity(50)">+50</button>
-        <button class="btn btn-sm btn-primary" onclick="setQuickQuantity(100)">+100</button>
-      </div>
-    </div>
-  `;
-  
-  modal.show();
-}
-
-function adjustQuantity(delta) {
-  const input = document.getElementById('newQuantity');
-  const currentValue = parseInt(input.value) || 0;
-  const newValue = Math.max(0, currentValue + delta);
-  input.value = newValue;
-}
-
-function setQuickQuantity(value) {
-  const input = document.getElementById('newQuantity');
-  if (value === 0) {
-    input.value = 0;
-  } else {
-    const currentValue = parseInt(input.value) || 0;
-    input.value = currentValue + value;
-  }
-}
-
-async function updateInventoryQuantity() {
-  if (!currentItem) return;
-  
-  const newQuantity = parseInt(document.getElementById('newQuantity').value);
-  if (isNaN(newQuantity) || newQuantity < 0) {
-    showMessage('Please enter a valid quantity', 'error');
-    return;
-  }
-  
-  try {
-    const response = await apiCall(`/inventory/${currentItem.id}`, {
-      method: 'PUT',
-      body: JSON.stringify({
-        total_quantity: newQuantity
-      })
-    });
-    
-    if (response.success) {
-      // Update local data
-      currentItem.totalQuantity = newQuantity;
-      const index = inventoryData.findIndex(item => item.id === currentItem.id);
-      if (index !== -1) {
-        inventoryData[index].totalQuantity = newQuantity;
-      }
-      
-      showMessage(`Quantity updated successfully for ${currentItem.productName}`, 'success');
-      bootstrap.Modal.getInstance(document.getElementById('itemLookupModal')).hide();
-      
-      // Log activity
-      logActivity('update', currentItem.itemCode, 'quantity', currentItem.productName, 'success');
-      
-      // Refresh notifications
-      refreshNotifications();
-    } else {
-      showMessage(response.message || 'Failed to update quantity', 'error');
-    }
-  } catch (error) {
-    console.error('Error updating quantity:', error);
-    showMessage('Error updating quantity', 'error');
-  }
-}
-
-function quickUpdate(code) {
-  lookupItem(code);
-}
-
-function removeScan(id) {
-  scanHistory = scanHistory.filter(scan => scan.id !== id);
-  updateScanHistory();
-  updateScanCount();
-}
-
-function exportScanHistory() {
-  if (scanHistory.length === 0) {
-    alert('No scan history to export.');
-    return;
-  }
-  
-  const csvContent = "data:text/csv;charset=utf-8," 
-    + "Code,Type,Timestamp,Status,Item,Quantity\n"
-    + scanHistory.map(scan => 
-        `${scan.code},${scan.type},${scan.timestamp.toISOString()},${scan.status},${scan.item?.productName || 'N/A'},${scan.item?.totalQuantity || 'N/A'}`
-      ).join("\n");
-  
-  const encodedUri = encodeURI(csvContent);
-  const link = document.createElement("a");
-  link.setAttribute("href", encodedUri);
-  link.setAttribute("download", `scan_history_${new Date().toISOString().split('T')[0]}.csv`);
-  document.body.appendChild(link);
-  link.click();
-  document.body.removeChild(link);
-}
-
-function clearScanHistory() {
-  if (confirm('Are you sure you want to clear all scan history?')) {
-    scanHistory = [];
-    updateScanHistory();
-    updateScanCount();
-    document.getElementById('scanResult').style.display = 'none';
-    showMessage('Scan history cleared', 'info');
-  }
-}
-
-function focusInput() {
-  setTimeout(() => {
-    document.getElementById('manualInput').focus();
-  }, 100);
-}
-
-function playBeep() {
-  try {
-    const audioContext = new (window.AudioContext || window.webkitAudioContext)();
-    const oscillator = audioContext.createOscillator();
-    const gainNode = audioContext.createGain();
-    
-    oscillator.connect(gainNode);
-    gainNode.connect(audioContext.destination);
-    
-    oscillator.frequency.value = 800;
-    oscillator.type = 'square';
-    
-    gainNode.gain.setValueAtTime(0.3, audioContext.currentTime);
-    gainNode.gain.exponentialRampToValueAtTime(0.01, audioContext.currentTime + 0.1);
-    
-    oscillator.start(audioContext.currentTime);
-    oscillator.stop(audioContext.currentTime + 0.1);
-  } catch (error) {
-    console.log('Could not play beep sound');
-  }
-}
-
-// Auto-focus input when page becomes visible
-document.addEventListener('visibilitychange', function() {
-  if (!document.hidden) {
-    focusInput();
-  }
-});
-
-// Top Navigation Functions
-function performQuickSearch() {
-  const searchTerm = document.getElementById('topSearchInput').value.trim();
-  if (searchTerm) {
-    // Simulate scan
-    processScan(searchTerm, 'manual');
-    document.getElementById('topSearchInput').value = '';
-  }
-}
-
-async function fetchUser() {
-  try {
-    const response = await apiCall('/user');
-    if (response.success && response.data) {
-      displayUser(response.data);
-    }
-  } catch (error) {
-    console.error('Failed to fetch user:', error);
-    // Use default user data
-    displayUser({ username: 'scanner' });
-  }
-}
-
-function displayUser(user) {
-  const username = user.username.charAt(0).toUpperCase() + user.username.slice(1);
-  document.getElementById('userName').textContent = username;
-
-  const initials = username.substring(0, 2).toUpperCase();
-  const userAvatar = document.getElementById('userAvatar');
-  if (userAvatar) {
-    userAvatar.textContent = initials;
-  }
-
-  const profileAvatar = document.getElementById('profileAvatar');
-  if (profileAvatar) {
-    profileAvatar.textContent = initials;
-  }
-
-  const userFullNameDropdown = document.getElementById('userFullNameDropdown');
-  const userEmailDropdown = document.getElementById('userEmailDropdown');
-  if (userFullNameDropdown) {
-    userFullNameDropdown.textContent = username;
-  }
-  if (userEmailDropdown) {
-    userEmailDropdown.textContent = `${user.username}@foxcontrolhub.com`;
-  }
-}
-
-// Notification functions
-async function loadNotifications() {
-  try {
-    const response = await apiCall('/notifications');
-    if (response.success) {
-      displayNotifications(response.data);
-    }
-  } catch (error) {
-    console.error('Failed to load notifications:', error);
-  }
-}
-
-async function loadNotificationCount() {
-  try {
-    const response = await apiCall('/notifications/count');
-    if (response.success) {
-      updateNotificationCount(response.count);
-    }
-  } catch (error) {
-    console.error('Failed to load notification count:', error);
-  }
-}
-
-function displayNotifications(notifications) {
-  const notificationList = document.getElementById('notificationList');
-  const noNotifications = document.getElementById('noNotifications');
-  
-  if (!notifications || notifications.length === 0) {
-    noNotifications.style.display = 'block';
-    return;
-  }
-  
-  noNotifications.style.display = 'none';
-  notificationList.innerHTML = '';
-  
-  notifications.forEach(notification => {
-    const notificationItem = document.createElement('div');
-    notificationItem.className = `notification-item ${!notification.is_read ? 'notification-unread' : ''}`;
-    notificationItem.setAttribute('data-id', notification.id);
-    
-    const timeAgo = formatTimeAgo(new Date(notification.created_at));
-    const icon = getNotificationIcon(notification.type);
-    
-    notificationItem.innerHTML = `
-      <div class="d-flex align-items-start">
-        <div class="me-2 mt-1">${icon}</div>
-        <div class="flex-grow-1" onclick="markNotificationAsRead(${notification.id})">
-          <div class="notification-title">${notification.title}</div>
-          <div class="notification-text">${notification.message}</div>
-          <div class="notification-time">${timeAgo}</div>
-        </div>
-      </div>
-    `;
-    
-    notificationList.appendChild(notificationItem);
-  });
-}
-
-function getNotificationIcon(type) {
-  switch (type) {
-    case 'success':
-      return '<i class="bi bi-check-circle-fill text-success"></i>';
-    case 'warning':
-      return '<i class="bi bi-exclamation-triangle-fill text-warning"></i>';
-    case 'error':
-      return '<i class="bi bi-x-circle-fill text-danger"></i>';
-    case 'info':
-    default:
-      return '<i class="bi bi-info-circle-fill text-primary"></i>';
-  }
-}
-
-function formatTimeAgo(date) {
-  const now = new Date();
-  const diffInSeconds = Math.floor((now - date) / 1000);
-  
-  if (diffInSeconds < 60) {
-    return 'Just now';
-  } else if (diffInSeconds < 3600) {
-    const minutes = Math.floor(diffInSeconds / 60);
-    return `${minutes} minute${minutes > 1 ? 's' : ''} ago`;
-  } else if (diffInSeconds < 86400) {
-    const hours = Math.floor(diffInSeconds / 3600);
-    return `${hours} hour${hours > 1 ? 's' : ''} ago`;
-  } else {
-    const days = Math.floor(diffInSeconds / 86400);
-    return `${days} day${days > 1 ? 's' : ''} ago`;
-  }
-}
-
-function updateNotificationCount(count) {
-  const notificationCount = document.getElementById('notificationCount');
-  if (count > 0) {
-    notificationCount.textContent = count;
-    notificationCount.style.display = 'flex';
-  } else {
-    notificationCount.style.display = 'none';
-  }
-}
-
-async function markNotificationAsRead(id) {
-  try {
-    const response = await apiCall(`/notifications/${id}/read`, {
-      method: 'POST'
-    });
-    if (response.success) {
-      const notificationItem = document.querySelector(`[data-id="${id}"]`);
-      if (notificationItem) {
-        notificationItem.classList.remove('notification-unread');
-      }
-      loadNotificationCount();
-    }
-  } catch (error) {
-    console.error('Failed to mark notification as read:', error);
-  }
-}
-
-async function markAllAsRead() {
-  try {
-    const response = await apiCall('/notifications/read-all', {
-      method: 'POST'
-    });
-    if (response.success) {
-      const unreadNotifications = document.querySelectorAll('.notification-unread');
-      unreadNotifications.forEach(notification => {
-        notification.classList.remove('notification-unread');
-      });
-      updateNotificationCount(0);
-    }
-  } catch (error) {
-    console.error('Failed to mark all notifications as read:', error);
-  }
-}
-
-function addNotification(message, type) {
-  // Add to notifications (would normally be done server-side)
-  try {
-    apiCall('/notifications', {
-      method: 'POST',
-      body: JSON.stringify({
-        title: 'Scanner Activity',
-        message: message,
-        type: type
-      })
-    });
-  } catch (error) {
-    console.log('Could not create notification');
-  }
-}
-
-function refreshNotifications() {
-  loadNotifications();
-  loadNotificationCount();
-}
-
-// Modal functions
-function showSettingsModal() {
-  new bootstrap.Modal(document.getElementById('settingsModal')).show();
-}
-
-function showProfileModal() {
-  new bootstrap.Modal(document.getElementById('profileModal')).show();
-}
-
-function showActivityLog() {
-  populateActivityLog();
-  new bootstrap.Modal(document.getElementById('activityModal')).show();
-}
-
-function saveSettings() {
-  // Get settings data
-  scanTimeout = parseInt(document.getElementById('scanTimeout').value) || 30;
-  autoLookup = document.getElementById('autoLookup').checked;
-  playBeepSound = document.getElementById('playBeepSound').checked;
-  
-  // Save to localStorage
-  localStorage.setItem('scannerSettings', JSON.stringify({
-    scanTimeout,
-    autoLookup,
-    playBeepSound,
-    defaultScannerMode: document.getElementById('defaultScannerMode').value,
-    historyLimit: document.getElementById('historyLimit').value,
-    dateFormat: document.getElementById('dateFormat').value
-  }));
-  
-  showMessage('Settings saved successfully!', 'success');
-  bootstrap.Modal.getInstance(document.getElementById('settingsModal')).hide();
-}
-
-function saveProfile() {
-  const profileData = {
-    firstName: document.getElementById('firstName').value,
-    lastName: document.getElementById('lastName').value,
-    email: document.getElementById('email').value,
-    phone: document.getElementById('phone').value,
-    department: document.getElementById('department').value,
-    bio: document.getElementById('bio').value
-  };
-  
-  // Save to localStorage (in real app, would save to server)
-  localStorage.setItem('userProfile', JSON.stringify(profileData));
-  
-  showMessage('Profile updated successfully!', 'success');
-  bootstrap.Modal.getInstance(document.getElementById('profileModal')).hide();
-}
-
-async function logout() {
-  if (confirm('Are you sure you want to sign out?')) {
-    try {
-      const response = await fetch('/logout', {
-        method: 'POST',
-        headers: {
-          'Content-Type': 'application/json',
-        }
-      });
-      
-      const data = await response.json();
-      
-      if (data.success) {
-        window.location.href = '/loginpage.html';
-      } else {
-        alert('Error signing out. Please try again.');
-      }
-    } catch (error) {
-      console.error('Logout error:', error);
-      window.location.href = '/loginpage.html';
-    }
-  }
-}
-
-// Activity logging
-function logActivity(action, code, type, item, status) {
-  const activity = {
-    timestamp: new Date(),
-    action: action,
-    code: code,
-    type: type,
-    item: item,
-    status: status
-  };
-  
-  // Save to localStorage (in real app, would save to server)
-  let activityLog = JSON.parse(localStorage.getItem('activityLog') || '[]');
-  activityLog.unshift(activity);
-  
-  // Keep only last 1000 activities
-  if (activityLog.length > 1000) {
-    activityLog = activityLog.slice(0, 1000);
-  }
-  
-  localStorage.setItem('activityLog', JSON.stringify(activityLog));
-}
-
-function populateActivityLog() {
-  const tbody = document.getElementById('activityLogBody');
-  const activityLog = JSON.parse(localStorage.getItem('activityLog') || '[]');
-  
-  tbody.innerHTML = activityLog.map(activity => `
-    <tr>
-      <td>${new Date(activity.timestamp).toLocaleString()}</td>
-      <td>
-        <span class="badge ${
-          activity.action === 'scan' ? 'bg-info' :
-          activity.action === 'update' ? 'bg-warning' :
-          'bg-secondary'
-        }">${activity.action}</span>
-      </td>
-      <td>${activity.code}</td>
-      <td>${activity.type}</td>
-      <td>${activity.item}</td>
-      <td>
-        <span class="badge ${
-          activity.status === 'success' || activity.status === 'found' ? 'bg-success' :
-          activity.status === 'not_found' ? 'bg-warning' :
-          'bg-danger'
-        }">${activity.status}</span>
-      </td>
-    </tr>
-  `).join('');
-}
-
-function exportActivityLog() {
-  const activityLog = JSON.parse(localStorage.getItem('activityLog') || '[]');
-  
-  if (activityLog.length === 0) {
-    alert('No activity log to export.');
-    return;
-  }
-  
-  const csvContent = "data:text/csv;charset=utf-8," 
-    + "Timestamp,Action,Code,Type,Item,Status\n"
-    + activityLog.map(activity => 
-        `${activity.timestamp},${activity.action},${activity.code},${activity.type},${activity.item},${activity.status}`
-      ).join("\n");
-  
-  const encodedUri = encodeURI(csvContent);
-  const link = document.createElement("a");
-  link.setAttribute("href", encodedUri);
-  link.setAttribute("download", `activity_log_${new Date().toISOString().split('T')[0]}.csv`);
-  document.body.appendChild(link);
-  link.click();
-  document.body.removeChild(link);
-}
-
-// Load settings on startup
-document.addEventListener('DOMContentLoaded', function() {
-  const settings = JSON.parse(localStorage.getItem('scannerSettings') || '{}');
-  
-  if (settings.scanTimeout) {
-    scanTimeout = settings.scanTimeout;
-    document.getElementById('scanTimeout').value = scanTimeout;
-  }
-  
-  if (settings.autoLookup !== undefined) {
-    autoLookup = settings.autoLookup;
-    document.getElementById('autoLookup').checked = autoLookup;
-  }
-  
-  if (settings.playBeepSound !== undefined) {
-    playBeepSound = settings.playBeepSound;
-    document.getElementById('playBeepSound').checked = playBeepSound;
-  }
-  
-  if (settings.defaultScannerMode) {
-    scannerMode = settings.defaultScannerMode;
-    updateScannerMode();
-  }
-});
-
-// Manual data refresh function
-async function loadInventoryData() {
-  try {
-    showMessage('Refreshing inventory data...', 'info');
-    await loadInitialData();
-    showMessage('Inventory data refreshed successfully!', 'success');
-  } catch (error) {
-    console.error('Error refreshing inventory data:', error);
-    showMessage('Error refreshing inventory data', 'error');
-  }
-}
-</script>
-</body>
-</html>
+<!DOCTYPE html>
+<html lang="en">
+<head>
+  <meta charset="UTF-8">
+  <meta name="viewport" content="width=device-width, initial-scale=1.0">
+  <title>Barcode/RFID Scanner - Fox Control Hub</title>
+  <link href="https://cdn.jsdelivr.net/npm/bootstrap@5.3.0/dist/css/bootstrap.min.css" rel="stylesheet">
+  <link href="https://cdn.jsdelivr.net/npm/bootstrap-icons@1.10.5/font/bootstrap-icons.css" rel="stylesheet">
+  <style>
+    :root {
+      --primary-color: #CC79F0;
+      --secondary-color: #3E7EF7;
+      --border-color: #F3F3F3;
+      --success-color: #00B146;
+      --danger-color: #CF2C3A;
+      --warning-color: #FFA300;
+      --main-bg: #FDFFFA;
+      --bg-shadow: #F3F3F3;
+      --table-row1: #F7F5FC;
+      --table-row2: #F1EDF9;
+      --table-bg: #F8F8F8;
+      --bar-graph: #6E62BF;
+      --confirmed: #1979FE;
+      --header-color: #333135;
+      --sub-header: #5F5B62;
+      --tertiary-header: #2E2E38;
+      --body-font: #4A4A4A;
+      --pie-color1: #8979FF;
+      --pie-color2: #FF928A;
+      --pie-color3: #3CC3DF;
+      --pie-color4: #FFAE4C;
+      --pie-color5: #537FF1;
+    }
+
+    body {
+      background-color: var(--main-bg);
+      font-family: 'Segoe UI', Tahoma, Geneva, Verdana, sans-serif;
+      font-size: 14px;
+    }
+
+    .sidebar {
+      height: 100vh;
+      background-color: var(--main-bg);
+      border-right: 1px solid var(--border-color);
+      position: sticky;
+      top: 0;
+      overflow-y: auto;
+    }
+
+    .sidebar .nav-link {
+      color: var(--header-color);
+      font-weight: 500;
+      padding: 0.75rem 1rem;
+      border-radius: 8px;
+      margin: 2px 0;
+      transition: all 0.3s ease;
+    }
+
+    .sidebar .nav-link:hover {
+      background-color: var(--bg-shadow);
+      color: var(--primary-color);
+    }
+
+    .sidebar .nav-link.active {
+      background-color: var(--secondary-color);
+      color: var(--main-bg);
+    }
+
+    .top-panel {
+      background-color: var(--bg-shadow);
+      border-radius: 15px;
+      padding: 1.5rem;
+      margin-bottom: 1.5rem;
+      box-shadow: 0 2px 4px rgba(0,0,0,0.1);
+    }
+
+    .action-buttons .btn {
+      margin: 0.25rem;
+      min-width: 140px;
+      font-weight: 500;
+      background-color: var(--primary-color);
+      color: white;
+      border: none;
+      border-radius: 8px;
+      padding: 0.75rem;
+      transition: all 0.3s ease;
+    }
+
+            .action-buttons .btn:hover {
+            background-color: var(--tertiary-header);
+            transform: translateY(-2px);
+        }
+
+    .action-buttons .btn i {
+      font-size: 1.2rem;
+      margin-right: 0.5rem;
+    }
+
+            .scanner-card {
+            border: 2px solid var(--secondary-color);
+            border-radius: 15px;
+            padding: 1.5rem;
+            background: var(--main-bg);
+            box-shadow: 0 4px 6px rgba(0,0,0,0.1);
+            margin-bottom: 2rem;
+        }
+
+            .scanner-card h5 {
+            font-weight: bold;
+            margin-bottom: 1.5rem;
+            color: var(--secondary-color);
+        }
+
+    .scanner-area {
+      background: var(--bg-shadow);
+      border: 2px dashed var(--border-color);
+      border-radius: 10px;
+      padding: 2rem;
+      text-align: center;
+      margin-bottom: 1rem;
+      min-height: 200px;
+      display: flex;
+      flex-direction: column;
+      justify-content: center;
+      align-items: center;
+    }
+
+    .scanner-area.active {
+      border-color: var(--success-color);
+      background-color: var(--table-row1);
+    }
+
+    .scanner-input {
+      font-size: 1.2rem;
+      text-align: center;
+      border: 2px solid var(--secondary-color);
+      border-radius: 8px;
+      padding: 0.75rem;
+      margin-bottom: 1rem;
+    }
+
+    .scanner-input:focus {
+      border-color: var(--primary-color);
+      box-shadow: 0 0 0 0.25rem rgba(209, 144, 0, 0.25);
+    }
+
+    .scan-result {
+      background: var(--main-bg);
+      border: 1px solid var(--border-color);
+      border-radius: 8px;
+      padding: 1rem;
+      margin-top: 1rem;
+    }
+
+    .scan-history {
+      max-height: 300px;
+      overflow-y: auto;
+    }
+
+    .scan-item {
+      background: var(--bg-shadow);
+      border-radius: 6px;
+      padding: 0.75rem;
+      margin-bottom: 0.5rem;
+      border-left: 4px solid var(--primary-color);
+    }
+
+    .scan-item.barcode {
+      border-left-color: var(--secondary-color);
+    }
+
+    .scan-item.rfid {
+      border-left-color: var(--success-color);
+    }
+
+    .status-indicator {
+      width: 12px;
+      height: 12px;
+      border-radius: 50%;
+      display: inline-block;
+      margin-right: 0.5rem;
+    }
+
+    .status-ready {
+      background-color: var(--success-color);
+    }
+
+    .status-scanning {
+      background-color: var(--warning-color);
+      animation: pulse 1s infinite;
+    }
+
+    .status-error {
+      background-color: var(--danger-color);
+    }
+
+    @keyframes pulse {
+      0% { opacity: 1; }
+      50% { opacity: 0.5; }
+      100% { opacity: 1; }
+    }
+
+    .scanner-controls {
+      display: flex;
+      gap: 0.5rem;
+      justify-content: center;
+      margin-bottom: 1rem;
+    }
+
+    .scanner-controls .btn {
+      min-width: 100px;
+    }
+
+    /* Top Navigation */
+    .top-navbar {
+      background: linear-gradient(135deg, var(--main-bg) 0%, var(--bg-shadow) 100%);
+      border-bottom: 1px solid var(--border-color);
+      padding: 0.75rem 1.5rem;
+      position: sticky;
+      top: 0;
+      z-index: 1030;
+      box-shadow: 0 2px 4px rgba(0,0,0,0.1);
+    }
+
+    .top-navbar .navbar-brand {
+      font-weight: bold;
+      color: var(--primary-color);
+      font-size: 1.25rem;
+    }
+
+    .top-navbar .navbar-nav .nav-link {
+      color: var(--sub-header);
+      font-weight: 500;
+      padding: 0.5rem 1rem;
+      border-radius: 6px;
+      transition: all 0.3s ease;
+    }
+
+    .top-navbar .navbar-nav .nav-link:hover {
+      background-color: var(--bg-shadow);
+      color: var(--primary-color);
+    }
+
+    .notification-badge {
+      position: absolute;
+      top: -2px;
+      right: -2px;
+      background-color: var(--danger-color);
+      color: white;
+      border-radius: 50%;
+      width: 18px;
+      height: 18px;
+      font-size: 0.7rem;
+      display: flex;
+      align-items: center;
+      justify-content: center;
+      font-weight: 600;
+    }
+
+    .user-avatar {
+      width: 32px;
+      height: 32px;
+      border-radius: 50%;
+      background: linear-gradient(135deg, var(--primary-color), var(--secondary-color));
+      display: flex;
+      align-items: center;
+      justify-content: center;
+      color: white;
+      font-weight: 600;
+      font-size: 0.875rem;
+    }
+
+    .dropdown-menu {
+      border: none;
+      box-shadow: 0 4px 12px rgba(0,0,0,0.15);
+      border-radius: 8px;
+      padding: 0.5rem 0;
+      min-width: 200px;
+    }
+
+    .dropdown-item {
+      padding: 0.75rem 1.25rem;
+      font-size: 0.875rem;
+      transition: all 0.3s ease;
+    }
+
+    .dropdown-item:hover {
+      background-color: var(--bg-shadow);
+      color: var(--primary-color);
+    }
+
+    .dropdown-divider {
+      margin: 0.5rem 0;
+    }
+
+    .notification-item {
+      padding: 0.75rem 1.25rem;
+      border-bottom: 1px solid var(--border-color);
+      transition: all 0.3s ease;
+    }
+
+    .notification-item:hover {
+      background-color: var(--bg-shadow);
+    }
+
+    .notification-item:last-child {
+      border-bottom: none;
+    }
+
+    .notification-title {
+      font-weight: 600;
+      font-size: 0.875rem;
+      color: var(--sub-header);
+      margin-bottom: 0.25rem;
+    }
+
+    .notification-text {
+      font-size: 0.75rem;
+      color: var(--body-font);
+      margin-bottom: 0.25rem;
+    }
+
+    .notification-time {
+      font-size: 0.7rem;
+      color: var(--body-font);
+    }
+
+    .notification-unread {
+      background-color: var(--table-row1);
+      border-left: 3px solid var(--primary-color);
+    }
+
+    /* Responsive adjustments for top nav */
+    @media (max-width: 992px) {
+      .top-navbar {
+        padding: 0.5rem 1rem;
+      }
+      
+      .user-avatar {
+        width: 28px;
+        height: 28px;
+        font-size: 0.8rem;
+      }
+    }
+
+    @media (max-width: 768px) {
+      .action-buttons {
+        flex-direction: column;
+        align-items: stretch;
+      }
+      
+      .action-buttons .btn {
+        width: 100%;
+        margin: 0.25rem 0;
+      }
+    }
+
+    /* Item lookup modal styles */
+    .item-details {
+      background: #f8f9fa;
+      border-radius: 8px;
+      padding: 1rem;
+      margin: 0.5rem 0;
+    }
+
+    .item-details strong {
+      color: var(--primary-color);
+    }
+
+    .quantity-controls {
+      display: flex;
+      align-items: center;
+      gap: 0.5rem;
+      margin-top: 1rem;
+    }
+
+    .quantity-controls input {
+      width: 80px;
+      text-align: center;
+    }
+
+    .quantity-actions {
+      margin-top: 1rem;
+    }
+
+    .quantity-actions .btn {
+      margin: 0.25rem;
+    }
+  </style>
+</head>
+<body>
+<!-- Top Navigation -->
+<nav class="navbar navbar-expand-lg top-navbar">
+  <div class="container-fluid">
+    <a class="navbar-brand" href="#">
+      <i class="bi bi-boxes me-2"></i>Fox Control Hub
+    </a>
+
+    <!-- Right side navigation -->
+    <div class="navbar-nav ms-auto d-flex flex-row align-items-center">
+      <!-- Search (hidden on mobile) -->
+      <div class="nav-item me-3 d-none d-lg-block">
+        <div class="input-group" style="width: 250px;">
+          <input type="text" class="form-control form-control-sm" placeholder="Quick search..." id="topSearchInput">
+          <button class="btn btn-outline-secondary btn-sm" type="button" onclick="performQuickSearch()">
+            <i class="bi bi-search"></i>
+          </button>
+        </div>
+      </div>
+
+      <!-- Notifications -->
+      <div class="nav-item dropdown me-3">
+        <a class="nav-link position-relative" href="#" id="notificationDropdown" role="button" data-bs-toggle="dropdown" aria-expanded="false">
+          <i class="bi bi-bell fs-5"></i>
+          <span class="notification-badge" id="notificationCount" style="display: none;">0</span>
+        </a>
+        <div class="dropdown-menu dropdown-menu-end" aria-labelledby="notificationDropdown" style="width: 320px;">
+          <div class="d-flex justify-content-between align-items-center px-3 py-2 border-bottom">
+            <h6 class="mb-0">Notifications</h6>
+            <button class="btn btn-sm btn-link text-primary p-0" onclick="markAllAsRead()">Mark all as read</button>
+          </div>
+          <div class="notification-list" id="notificationList" style="max-height: 300px; overflow-y: auto;">
+            <!-- Dynamic notifications will be loaded here -->
+            <div class="text-center py-3" id="noNotifications" style="display: none;">
+              <i class="bi bi-bell-slash text-muted fs-4"></i>
+              <div class="text-muted mt-2">No notifications yet</div>
+            </div>
+          </div>
+          <div class="text-center py-2 border-top">
+            <a href="#" class="btn btn-sm btn-link">View all notifications</a>
+          </div>
+        </div>
+      </div>
+
+      <!-- Messages -->
+      <div class="nav-item dropdown me-3">
+        <a class="nav-link position-relative" href="#" id="messageDropdown" role="button" data-bs-toggle="dropdown" aria-expanded="false">
+          <i class="bi bi-chat-dots fs-5"></i>
+          <span class="notification-badge" style="background-color: var(--success-color);">2</span>
+        </a>
+        <div class="dropdown-menu dropdown-menu-end" aria-labelledby="messageDropdown" style="width: 300px;">
+          <div class="d-flex justify-content-between align-items-center px-3 py-2 border-bottom">
+            <h6 class="mb-0">Messages</h6>
+            <a href="#" class="btn btn-sm btn-link text-primary p-0">View all</a>
+          </div>
+          <div class="notification-list" style="max-height: 250px; overflow-y: auto;">
+            <div class="notification-item">
+              <div class="d-flex align-items-center">
+                <div class="user-avatar me-2" style="width: 24px; height: 24px; font-size: 0.7rem;">WM</div>
+                <div class="flex-grow-1">
+                  <div class="notification-title">Warehouse Manager</div>
+                  <div class="notification-text">Scanner calibration completed successfully</div>
+                  <div class="notification-time">1 hour ago</div>
+                </div>
+              </div>
+            </div>
+            <div class="notification-item">
+              <div class="d-flex align-items-center">
+                <div class="user-avatar me-2" style="width: 24px; height: 24px; font-size: 0.7rem;">SM</div>
+                <div class="flex-grow-1">
+                  <div class="notification-title">System Manager</div>
+                  <div class="notification-text">New barcode format detected</div>
+                  <div class="notification-time">2 hours ago</div>
+                </div>
+              </div>
+            </div>
+          </div>
+        </div>
+      </div>
+
+      <!-- User Profile -->
+      <div class="nav-item dropdown">
+        <a class="nav-link d-flex align-items-center" href="#" id="userDropdown" role="button" data-bs-toggle="dropdown" aria-expanded="false">
+          <div class="user-avatar me-2" id="userAvatar">SC</div>
+          <div class="d-none d-md-block">
+            <div id="userName" style="font-size: 0.875rem; font-weight: 600; line-height: 1.2;">John Doe</div>
+            <div style="font-size: 0.75rem; color: var(--body-font); line-height: 1.2;">Scanner Operator</div>
+          </div>
+          <i class="bi bi-chevron-down ms-2"></i>
+        </a>
+        <div class="dropdown-menu dropdown-menu-end" aria-labelledby="userDropdown">
+          <div class="px-3 py-2 border-bottom">
+            <div class="fw-bold" id="userFullNameDropdown">Scanner Operator</div>
+            <div class="text-muted small" id="userEmailDropdown">scanner@foxcontrolhub.com</div>
+          </div>
+          <a class="dropdown-item" href="#" onclick="showProfileModal()">
+            <i class="bi bi-person me-2"></i>My Profile
+          </a>
+          <a class="dropdown-item" href="#" onclick="showSettingsModal()">
+            <i class="bi bi-gear me-2"></i>Settings
+          </a>
+          <a class="dropdown-item" href="#">
+            <i class="bi bi-question-circle me-2"></i>Help & Support
+          </a>
+          <div class="dropdown-divider"></div>
+          <a class="dropdown-item" href="#" onclick="showActivityLog()">
+            <i class="bi bi-clock-history me-2"></i>Activity Log
+          </a>
+          <a class="dropdown-item" href="#">
+            <i class="bi bi-shield-check me-2"></i>Security
+          </a>
+          <div class="dropdown-divider"></div>
+          <a class="dropdown-item text-danger" href="#" onclick="logout()">
+            <i class="bi bi-box-arrow-right me-2"></i>Sign Out
+          </a>
+        </div>
+      </div>
+    </div>
+  </div>
+</nav>
+
+<div class="container-fluid">
+  <div class="row">
+    <!-- Sidebar -->
+    <div class="col-lg-2 col-md-3 sidebar p-3">
+      <nav class="nav flex-column">
+        <a class="nav-link" href="Inventory.html"><i class="bi bi-box-seam me-2"></i>Inventory</a>
+        <a class="nav-link active" href="Barcode.html"><i class="bi bi-upc-scan me-2"></i>Barcode</a>
+        <a class="nav-link" href="WarehouseLayAndOpti.html"><i class="bi bi-layout-wtf me-2"></i>Layout & Optimization</a>
+        <a class="nav-link" href="MaterialShipments.html"><i class="bi bi-truck me-2"></i>Material Shipments</a>
+        <a class="nav-link" href="OrderShipments.html"><i class="bi bi-box-arrow-right me-2"></i>Order Shipments</a>
+        <a class="nav-link" href="StockTracking.html"><i class="bi bi-shop me-2"></i>Stock Tracking</a>
+        <a class="nav-link" href="Reports.html"><i class="bi bi-graph-up me-2"></i>Reports</a>
+      </nav>
+    </div>
+
+    <!-- Main Content -->
+    <div class="col-lg-10 col-md-9 p-3">
+      <!-- Top Panel -->
+      <div class="top-panel">
+        <h4 class="fw-bold">Barcode/RFID Scanner</h4>
+        <div class="d-flex flex-wrap justify-content-start action-buttons">
+          <button class="btn" onclick="startBarcodeScanner()">
+            <i class="bi bi-upc-scan"></i>Start Barcode Scanner
+          </button>
+          <button class="btn" onclick="startRFIDScanner()">
+            <i class="bi bi-broadcast"></i>Start RFID Scanner
+          </button>
+          <button class="btn" onclick="exportScanHistory()">
+            <i class="bi bi-download"></i>Export History
+          </button>
+          <button class="btn" onclick="clearScanHistory()">
+            <i class="bi bi-trash"></i>Clear History
+          </button>
+          <button class="btn" onclick="loadInventoryData()">
+            <i class="bi bi-arrow-clockwise"></i>Refresh Data
+          </button>
+        </div>
+      </div>
+
+      <!-- Scanner Section -->
+      <div class="scanner-card">
+        <h5><i class="bi bi-camera me-2"></i>Scanner Interface</h5>
+        
+        <!-- Scanner Status -->
+        <div class="mb-3">
+          <span class="status-indicator status-ready" id="statusIndicator"></span>
+          <span id="statusText">Ready to scan</span>
+        </div>
+
+        <!-- Scanner Controls -->
+        <div class="scanner-controls">
+          <button class="btn btn-outline-primary" onclick="toggleScannerMode()" id="modeToggle">
+            <i class="bi bi-toggle-off"></i> Barcode Mode
+          </button>
+          <button class="btn btn-outline-success" onclick="continuousScan()" id="continuousBtn">
+            <i class="bi bi-arrow-repeat"></i> Continuous Scan
+          </button>
+        </div>
+
+        <!-- Scanner Area -->
+        <div class="scanner-area" id="scannerArea">
+          <i class="bi bi-upc-scan" style="font-size: 3rem; color: var(--body-font); margin-bottom: 1rem;"></i>
+          <h6>Point camera at barcode or RFID tag</h6>
+          <p class="text-muted">Or manually enter code below</p>
+        </div>
+
+        <!-- Manual Input -->
+        <input type="text" class="form-control scanner-input" id="manualInput" 
+               placeholder="Scan or type barcode/RFID code here..." 
+               onkeypress="handleManualInput(event)">
+
+        <!-- Current Scan Result -->
+        <div class="scan-result" id="scanResult" style="display: none;">
+          <h6>Scan Result:</h6>
+          <div id="resultContent"></div>
+        </div>
+      </div>
+
+      <!-- Scan History -->
+      <div class="scanner-card">
+        <h5><i class="bi bi-clock-history me-2"></i>Scan History</h5>
+        <div class="d-flex justify-content-between align-items-center mb-3">
+          <span class="text-muted">Total scans: <span id="scanCount">0</span></span>
+          <div>
+            <button class="btn btn-sm btn-outline-primary" onclick="filterHistory('all')">All</button>
+            <button class="btn btn-sm btn-outline-primary" onclick="filterHistory('barcode')">Barcode</button>
+            <button class="btn btn-sm btn-outline-success" onclick="filterHistory('rfid')">RFID</button>
+          </div>
+        </div>
+        
+        <div class="scan-history" id="scanHistory">
+          <div class="text-center text-muted py-4">
+            <i class="bi bi-inbox" style="font-size: 2rem;"></i>
+            <p>No scans yet. Start scanning to see history here.</p>
+          </div>
+        </div>
+      </div>
+    </div>
+  </div>
+</div>
+
+<!-- Item Lookup Modal -->
+<div class="modal fade" id="itemLookupModal" tabindex="-1">
+  <div class="modal-dialog modal-lg">
+    <div class="modal-content">
+      <div class="modal-header" style="background-color: var(--primary-color); color: white;">
+        <h5 class="modal-title">Item Details</h5>
+        <button type="button" class="btn-close btn-close-white" data-bs-dismiss="modal"></button>
+      </div>
+      <div class="modal-body">
+        <div id="itemDetailsContent">
+          <!-- Item details will be loaded here -->
+        </div>
+      </div>
+      <div class="modal-footer">
+        <button type="button" class="btn btn-secondary" data-bs-dismiss="modal">Close</button>
+        <button type="button" class="btn btn-primary" onclick="updateInventoryQuantity()">Update Quantity</button>
+      </div>
+    </div>
+  </div>
+</div>
+
+<!-- Settings Modal -->
+<div class="modal fade" id="settingsModal" tabindex="-1">
+  <div class="modal-dialog modal-lg">
+    <div class="modal-content">
+      <div class="modal-header" style="background-color: var(--primary-color); color: white;">
+        <h5 class="modal-title">Scanner Settings</h5>
+        <button type="button" class="btn-close btn-close-white" data-bs-dismiss="modal"></button>
+      </div>
+      <div class="modal-body">
+        <div class="row g-4">
+          <!-- Scanner Settings -->
+          <div class="col-12">
+            <h6 class="border-bottom pb-2 mb-3">Scanner Configuration</h6>
+            <div class="row g-3">
+              <div class="col-md-6">
+                <label class="form-label">Default Scanner Mode</label>
+                <select class="form-select" id="defaultScannerMode">
+                  <option value="barcode" selected>Barcode</option>
+                  <option value="rfid">RFID</option>
+                </select>
+              </div>
+              <div class="col-md-6">
+                <label class="form-label">Scan Timeout (seconds)</label>
+                <input type="number" class="form-control" id="scanTimeout" value="30" min="10" max="120">
+              </div>
+              <div class="col-md-6">
+                <div class="form-check form-switch">
+                  <input class="form-check-input" type="checkbox" id="autoLookup" checked>
+                  <label class="form-check-label" for="autoLookup">
+                    Auto-lookup items after scan
+                  </label>
+                </div>
+              </div>
+              <div class="col-md-6">
+                <div class="form-check form-switch">
+                  <input class="form-check-input" type="checkbox" id="playBeepSound" checked>
+                  <label class="form-check-label" for="playBeepSound">
+                    Play beep sound on successful scan
+                  </label>
+                </div>
+              </div>
+            </div>
+          </div>
+
+          <!-- Display Settings -->
+          <div class="col-12">
+            <h6 class="border-bottom pb-2 mb-3">Display Settings</h6>
+            <div class="row g-3">
+              <div class="col-md-6">
+                <label class="form-label">History Display Limit</label>
+                <select class="form-select" id="historyLimit">
+                  <option value="50">50 items</option>
+                  <option value="100" selected>100 items</option>
+                  <option value="200">200 items</option>
+                  <option value="500">500 items</option>
+                </select>
+              </div>
+              <div class="col-md-6">
+                <label class="form-label">Date Format</label>
+                <select class="form-select" id="dateFormat">
+                  <option value="mm/dd/yyyy">MM/DD/YYYY</option>
+                  <option value="dd/mm/yyyy" selected>DD/MM/YYYY</option>
+                  <option value="yyyy-mm-dd">YYYY-MM-DD</option>
+                </select>
+              </div>
+            </div>
+          </div>
+        </div>
+      </div>
+      <div class="modal-footer">
+        <button type="button" class="btn btn-secondary" data-bs-dismiss="modal">Cancel</button>
+        <button type="button" class="btn btn-primary" onclick="saveSettings()">Save Settings</button>
+      </div>
+    </div>
+  </div>
+</div>
+
+<!-- Profile Modal -->
+<div class="modal fade" id="profileModal" tabindex="-1">
+  <div class="modal-dialog modal-lg">
+    <div class="modal-content">
+      <div class="modal-header" style="background-color: var(--primary-color); color: white;">
+        <h5 class="modal-title">My Profile</h5>
+        <button type="button" class="btn-close btn-close-white" data-bs-dismiss="modal"></button>
+      </div>
+      <div class="modal-body">
+        <div class="row g-4">
+          <div class="col-md-4 text-center">
+            <div class="user-avatar mx-auto mb-3" style="width: 80px; height: 80px; font-size: 2rem;" id="profileAvatar">SC</div>
+            <button class="btn btn-outline-primary btn-sm">Change Avatar</button>
+          </div>
+          <div class="col-md-8">
+            <form id="profileForm">
+              <div class="row g-3">
+                <div class="col-md-6">
+                  <label class="form-label">First Name</label>
+                  <input type="text" class="form-control" value="Scanner" id="firstName">
+                </div>
+                <div class="col-md-6">
+                  <label class="form-label">Last Name</label>
+                  <input type="text" class="form-control" value="Operator" id="lastName">
+                </div>
+                <div class="col-12">
+                  <label class="form-label">Email</label>
+                  <input type="email" class="form-control" value="scanner@foxcontrolhub.com" id="email">
+                </div>
+                <div class="col-md-6">
+                  <label class="form-label">Phone</label>
+                  <input type="tel" class="form-control" value="+1 (555) 987-6543" id="phone">
+                </div>
+                <div class="col-md-6">
+                  <label class="form-label">Department</label>
+                  <select class="form-select" id="department">
+                    <option value="warehouse" selected>Warehouse Operations</option>
+                    <option value="inventory">Inventory Management</option>
+                    <option value="quality">Quality Control</option>
+                    <option value="shipping">Shipping & Receiving</option>
+                  </select>
+                </div>
+                <div class="col-12">
+                  <label class="form-label">Bio</label>
+                  <textarea class="form-control" rows="3" id="bio">Experienced scanner operator specializing in barcode and RFID systems for inventory management.</textarea>
+                </div>
+              </div>
+            </form>
+          </div>
+        </div>
+      </div>
+      <div class="modal-footer">
+        <button type="button" class="btn btn-secondary" data-bs-dismiss="modal">Cancel</button>
+        <button type="button" class="btn btn-primary" onclick="saveProfile()">Save Changes</button>
+      </div>
+    </div>
+  </div>
+</div>
+
+<!-- Activity Log Modal -->
+<div class="modal fade" id="activityModal" tabindex="-1">
+  <div class="modal-dialog modal-xl">
+    <div class="modal-content">
+      <div class="modal-header" style="background-color: var(--primary-color); color: white;">
+        <h5 class="modal-title">Scanning Activity Log</h5>
+        <button type="button" class="btn-close btn-close-white" data-bs-dismiss="modal"></button>
+      </div>
+      <div class="modal-body">
+        <div class="table-responsive">
+          <table class="table table-hover">
+            <thead>
+              <tr>
+                <th>Timestamp</th>
+                <th>Action</th>
+                <th>Code</th>
+                <th>Type</th>
+                <th>Item</th>
+                <th>Status</th>
+              </tr>
+            </thead>
+            <tbody id="activityLogBody">
+              <!-- Activity log will be populated dynamically -->
+            </tbody>
+          </table>
+        </div>
+      </div>
+      <div class="modal-footer">
+        <button type="button" class="btn btn-secondary" data-bs-dismiss="modal">Close</button>
+        <button type="button" class="btn btn-primary" onclick="exportActivityLog()">Export Log</button>
+      </div>
+    </div>
+  </div>
+</div>
+
+<script src="https://cdn.jsdelivr.net/npm/bootstrap@5.3.0/dist/js/bootstrap.bundle.min.js"></script>
+<script>
+// Global variables
+let scanHistory = [];
+let inventoryData = [];
+let categoriesData = [];
+let warehousesData = [];
+let currentItem = null;
+let isScanning = false;
+let scannerMode = 'barcode'; // 'barcode' or 'rfid'
+let continuousMode = false;
+let scanTimeout = 30;
+let autoLookup = true;
+let playBeepSound = true;
+
+// API Helper Functions
+const API_BASE = '/api';
+
+async function apiCall(endpoint, options = {}) {
+  try {
+    const response = await fetch(`${API_BASE}${endpoint}`, {
+      ...options,
+      headers: {
+        'Content-Type': 'application/json',
+        ...options.headers
+      }
+    });
+    
+    if (!response.ok) {
+      throw new Error(`HTTP error! status: ${response.status}`);
+    }
+    
+    return await response.json();
+  } catch (error) {
+    console.error('API call failed:', error);
+    throw error;
+  }
+}
+
+// Initialize scanner
+document.addEventListener('DOMContentLoaded', function() {
+  loadInitialData();
+  fetchUser();
+  loadNotifications();
+  loadNotificationCount();
+  updateScanCount();
+  focusInput();
+});
+
+// Load initial data from database
+async function loadInitialData() {
+  try {
+    showLoading(true);
+    const [inventoryResponse, categoriesResponse, warehousesResponse] = await Promise.all([
+      apiCall('/inventory'),
+      apiCall('/categories'),
+      apiCall('/warehouses')
+    ]);
+    
+    if (inventoryResponse.success) {
+      inventoryData = mapInventoryData(inventoryResponse.data);
+      showMessage('Inventory data loaded successfully');
+    }
+    
+    if (categoriesResponse.success) {
+      categoriesData = categoriesResponse.data;
+    }
+    
+    if (warehousesResponse.success) {
+      warehousesData = warehousesResponse.data;
+    }
+    
+  } catch (error) {
+    console.error('Error loading initial data:', error);
+    showMessage('Error loading data from database. Operating in offline mode.', 'warning');
+  } finally {
+    showLoading(false);
+  }
+}
+
+// Map raw inventory data to internal format
+function mapInventoryData(rawData) {
+  return rawData.map(item => ({
+    id: item.id,
+    itemCode: item.item_code,
+    productName: item.product_name,
+    unitOfMeasure: item.unit_of_measure,
+    buyPrice: item.buy_price,
+    sellPrice: item.sell_price,
+    location: item.location,
+    categoryId: item.category_id,
+    status: item.status,
+    warehouseId: item.warehouse_id,
+    totalQuantity: item.total_quantity,
+    updatedAt: item.updated_at
+  }));
+}
+
+function showLoading(show) {
+  const statusText = document.getElementById('statusText');
+  if (show) {
+    statusText.textContent = 'Loading data...';
+    updateStatus('scanning', 'Loading data...');
+  } else {
+    statusText.textContent = 'Ready to scan';
+    updateStatus('ready', 'Ready to scan');
+  }
+}
+
+function showMessage(message, type = 'info') {
+  // Create notification if needed
+  addNotification(message, type);
+  
+  // Show temporary toast-like message
+  const alertDiv = document.createElement('div');
+  alertDiv.className = `alert alert-${type === 'error' ? 'danger' : type === 'warning' ? 'warning' : 'success'} alert-dismissible fade show position-fixed`;
+  alertDiv.style.cssText = 'top: 80px; right: 20px; z-index: 9999; min-width: 300px;';
+  alertDiv.innerHTML = `
+    ${message}
+    <button type="button" class="btn-close" data-bs-dismiss="alert"></button>
+  `;
+  
+  document.body.appendChild(alertDiv);
+  
+  // Auto-remove after 5 seconds
+  setTimeout(() => {
+    if (alertDiv.parentNode) {
+      alertDiv.remove();
+    }
+  }, 5000);
+}
+
+function startBarcodeScanner() {
+  scannerMode = 'barcode';
+  updateScannerMode();
+  startScanning();
+}
+
+function startRFIDScanner() {
+  scannerMode = 'rfid';
+  updateScannerMode();
+  startScanning();
+}
+
+function startScanning() {
+  isScanning = true;
+  updateStatus('scanning', `Scanning for ${scannerMode.toUpperCase()}...`);
+  document.getElementById('scannerArea').classList.add('active');
+  focusInput();
+  
+  // Auto-stop scanning after timeout
+  setTimeout(() => {
+    if (isScanning && !continuousMode) {
+      stopScanning();
+    }
+  }, scanTimeout * 1000);
+}
+
+function stopScanning() {
+  isScanning = false;
+  updateStatus('ready', 'Scanner stopped');
+  document.getElementById('scannerArea').classList.remove('active');
+}
+
+function toggleScannerMode() {
+  scannerMode = scannerMode === 'barcode' ? 'rfid' : 'barcode';
+  updateScannerMode();
+}
+
+function updateScannerMode() {
+  const modeToggle = document.getElementById('modeToggle');
+  const scannerArea = document.getElementById('scannerArea');
+  
+  if (scannerMode === 'barcode') {
+    modeToggle.innerHTML = '<i class="bi bi-toggle-off"></i> Barcode Mode';
+    scannerArea.innerHTML = `
+      <i class="bi bi-upc-scan" style="font-size: 3rem; color: var(--body-font); margin-bottom: 1rem;"></i>
+      <h6>Point camera at barcode</h6>
+      <p class="text-muted">Or manually enter barcode below</p>
+    `;
+  } else {
+    modeToggle.innerHTML = '<i class="bi bi-toggle-on"></i> RFID Mode';
+    scannerArea.innerHTML = `
+      <i class="bi bi-broadcast" style="font-size: 3rem; color: var(--body-font); margin-bottom: 1rem;"></i>
+      <h6>Hold RFID tag near reader</h6>
+      <p class="text-muted">Or manually enter RFID code below</p>
+    `;
+  }
+  
+  document.getElementById('manualInput').placeholder = 
+    `Scan or type ${scannerMode} code here...`;
+}
+
+function continuousScan() {
+  continuousMode = !continuousMode;
+  const btn = document.getElementById('continuousBtn');
+  
+  if (continuousMode) {
+    btn.innerHTML = '<i class="bi bi-pause"></i> Stop Continuous';
+    btn.classList.remove('btn-outline-success');
+    btn.classList.add('btn-success');
+    startScanning();
+  } else {
+    btn.innerHTML = '<i class="bi bi-arrow-repeat"></i> Continuous Scan';
+    btn.classList.remove('btn-success');
+    btn.classList.add('btn-outline-success');
+    stopScanning();
+  }
+}
+
+function handleManualInput(event) {
+  if (event.key === 'Enter') {
+    const input = event.target;
+    const code = input.value.trim();
+    
+    if (code) {
+      processScan(code, scannerMode);
+      input.value = '';
+      
+      if (!continuousMode) {
+        stopScanning();
+      }
+    }
+  }
+}
+
+async function processScan(code, type) {
+  const timestamp = new Date();
+  const scanData = {
+    id: Date.now(),
+    code: code,
+    type: type,
+    timestamp: timestamp,
+    status: 'success',
+    item: null
+  };
+  
+  // Try to find item in inventory
+  if (inventoryData.length > 0) {
+    const foundItem = inventoryData.find(item => 
+      item.itemCode === code || 
+      item.id.toString() === code ||
+      `${item.itemCode}-${item.id}` === code
+    );
+    
+    if (foundItem) {
+      scanData.item = foundItem;
+      scanData.status = 'found';
+    } else {
+      scanData.status = 'not_found';
+    }
+  }
+  
+  // Add to history
+  scanHistory.unshift(scanData);
+  
+  // Limit history size
+  const historyLimit = parseInt(document.getElementById('historyLimit')?.value || 100);
+  if (scanHistory.length > historyLimit) {
+    scanHistory = scanHistory.slice(0, historyLimit);
+  }
+  
+  // Show result
+  showScanResult(scanData);
+  
+  // Update history display
+  updateScanHistory();
+  updateScanCount();
+  
+  // Auto-lookup if enabled
+  if (autoLookup && scanData.item) {
+    setTimeout(() => lookupItem(code), 1000);
+  }
+  
+  // Play success sound
+  if (playBeepSound) {
+    playBeep();
+  }
+  
+  // Log activity
+  logActivity('scan', code, type, scanData.item?.productName || 'Unknown', scanData.status);
+}
+
+function showScanResult(scanData) {
+  const resultDiv = document.getElementById('scanResult');
+  const contentDiv = document.getElementById('resultContent');
+  
+  let statusBadge, statusText, itemInfo = '';
+  
+  switch(scanData.status) {
+    case 'found':
+      statusBadge = '<span class="badge bg-success">Item Found</span>';
+      statusText = 'Item found in inventory';
+      itemInfo = `
+        <div class="mt-2">
+          <strong>Product:</strong> ${scanData.item.productName}<br>
+          <strong>Location:</strong> ${scanData.item.location}<br>
+          <strong>Quantity:</strong> ${scanData.item.totalQuantity}
+        </div>
+      `;
+      break;
+    case 'not_found':
+      statusBadge = '<span class="badge bg-warning">Not Found</span>';
+      statusText = 'Item not found in inventory';
+      break;
+    default:
+      statusBadge = '<span class="badge bg-info">Scanned</span>';
+      statusText = 'Code scanned successfully';
+  }
+  
+  contentDiv.innerHTML = `
+    <div class="row">
+      <div class="col-md-6">
+        <strong>Code:</strong> ${scanData.code}<br>
+        <strong>Type:</strong> ${scanData.type.toUpperCase()}<br>
+        <strong>Time:</strong> ${scanData.timestamp.toLocaleTimeString()}
+        ${itemInfo}
+      </div>
+      <div class="col-md-6">
+        <strong>Status:</strong> ${statusBadge}<br>
+        <small class="text-muted">${statusText}</small><br>
+        <div class="mt-2">
+          <button class="btn btn-sm btn-primary me-2" onclick="lookupItem('${scanData.code}')">
+            <i class="bi bi-search"></i> Lookup
+          </button>
+          ${scanData.item ? `<button class="btn btn-sm btn-success" onclick="quickUpdate('${scanData.code}')">
+            <i class="bi bi-pencil"></i> Quick Update
+          </button>` : ''}
+        </div>
+      </div>
+    </div>
+  `;
+  
+  resultDiv.style.display = 'block';
+  
+  // Auto-hide after 10 seconds
+  setTimeout(() => {
+    resultDiv.style.display = 'none';
+  }, 10000);
+}
+
+function updateScanHistory() {
+  const historyDiv = document.getElementById('scanHistory');
+  
+  if (scanHistory.length === 0) {
+    historyDiv.innerHTML = `
+      <div class="text-center text-muted py-4">
+        <i class="bi bi-inbox" style="font-size: 2rem;"></i>
+        <p>No scans yet. Start scanning to see history here.</p>
+      </div>
+    `;
+    return;
+  }
+  
+  historyDiv.innerHTML = scanHistory.map(scan => {
+    let statusIcon, statusClass;
+    
+    switch(scan.status) {
+      case 'found':
+        statusIcon = '<i class="bi bi-check-circle-fill text-success"></i>';
+        statusClass = 'border-success';
+        break;
+      case 'not_found':
+        statusIcon = '<i class="bi bi-exclamation-triangle-fill text-warning"></i>';
+        statusClass = 'border-warning';
+        break;
+      default:
+        statusIcon = '<i class="bi bi-info-circle-fill text-info"></i>';
+        statusClass = '';
+    }
+    
+    return `
+      <div class="scan-item ${scan.type} ${statusClass}" data-type="${scan.type}">
+        <div class="d-flex justify-content-between align-items-start">
+          <div class="flex-grow-1">
+            <div class="d-flex align-items-center mb-1">
+              ${statusIcon}
+              <strong class="ms-2">${scan.code}</strong>
+              ${scan.item ? `<span class="badge bg-info ms-2">${scan.item.productName}</span>` : ''}
+            </div>
+            <small class="text-muted">
+              <i class="bi bi-${scan.type === 'barcode' ? 'upc-scan' : 'broadcast'}"></i>
+              ${scan.type.toUpperCase()} • ${scan.timestamp.toLocaleString()}
+              ${scan.item ? ` • Qty: ${scan.item.totalQuantity}` : ''}
+            </small>
+          </div>
+          <div>
+            <button class="btn btn-sm btn-outline-primary me-1" onclick="lookupItem('${scan.code}')" title="Lookup">
+              <i class="bi bi-search"></i>
+            </button>
+            <button class="btn btn-sm btn-outline-danger" onclick="removeScan(${scan.id})" title="Remove">
+              <i class="bi bi-trash"></i>
+            </button>
+          </div>
+        </div>
+      </div>
+    `;
+  }).join('');
+}
+
+function updateScanCount() {
+  document.getElementById('scanCount').textContent = scanHistory.length;
+}
+
+function updateStatus(status, message) {
+  const indicator = document.getElementById('statusIndicator');
+  const text = document.getElementById('statusText');
+  
+  indicator.className = `status-indicator status-${status}`;
+  text.textContent = message;
+}
+
+function filterHistory(type) {
+  const items = document.querySelectorAll('.scan-item');
+  
+  items.forEach(item => {
+    if (type === 'all' || item.dataset.type === type) {
+      item.style.display = 'block';
+    } else {
+      item.style.display = 'none';
+    }
+  });
+}
+
+async function lookupItem(code) {
+  try {
+    // First try to find in local data
+    let item = inventoryData.find(item => 
+      item.itemCode === code || 
+      item.id.toString() === code ||
+      `${item.itemCode}-${item.id}` === code
+    );
+    
+    // If not found locally, try API
+    if (!item && inventoryData.length > 0) {
+      try {
+        const response = await apiCall(`/inventory/search?code=${encodeURIComponent(code)}`);
+        if (response.success && response.data) {
+          item = mapInventoryData([response.data])[0];
+        }
+      } catch (error) {
+        console.log('API search failed, using local data only');
+      }
+    }
+    
+    if (item) {
+      currentItem = item;
+      showItemDetails(item);
+    } else {
+      showMessage(`Item with code "${code}" not found in inventory.`, 'warning');
+    }
+  } catch (error) {
+    console.error('Error looking up item:', error);
+    showMessage('Error looking up item', 'error');
+  }
+}
+
+function showItemDetails(item) {
+  const modal = new bootstrap.Modal(document.getElementById('itemLookupModal'));
+  const content = document.getElementById('itemDetailsContent');
+  
+  // Get category and warehouse names
+  const category = categoriesData.find(c => c.category_id === item.categoryId);
+  const warehouse = warehousesData.find(w => w.warehouse_id === item.warehouseId);
+  
+  content.innerHTML = `
+    <div class="item-details">
+      <div class="row g-3">
+        <div class="col-md-6">
+          <strong>Item Code:</strong> ${item.itemCode}<br>
+          <strong>Product Name:</strong> ${item.productName}<br>
+          <strong>Status:</strong> <span class="badge ${item.status === 'active' ? 'bg-success' : 'bg-danger'}">${item.status}</span>
+        </div>
+        <div class="col-md-6">
+          <strong>Current Quantity:</strong> ${item.totalQuantity} ${item.unitOfMeasure}<br>
+          <strong>Location:</strong> ${item.location}<br>
+          <strong>Buy Price:</strong> ₱${item.buyPrice}
+        </div>
+        <div class="col-md-6">
+          <strong>Category:</strong> ${category?.category_name || 'N/A'}<br>
+          <strong>Warehouse:</strong> ${warehouse?.warehouse_name || 'N/A'}
+        </div>
+        <div class="col-md-6">
+          <strong>Sell Price:</strong> ₱${item.sellPrice || 'N/A'}<br>
+          <strong>Last Updated:</strong> ${new Date(item.updatedAt).toLocaleString()}
+        </div>
+      </div>
+      
+      <div class="quantity-controls">
+        <label class="form-label">Update Quantity:</label>
+        <div class="d-flex align-items-center gap-2">
+          <button class="btn btn-outline-secondary btn-sm" onclick="adjustQuantity(-1)">-</button>
+          <input type="number" class="form-control" id="newQuantity" value="${item.totalQuantity}" min="0" style="width: 100px;">
+          <button class="btn btn-outline-secondary btn-sm" onclick="adjustQuantity(1)">+</button>
+          <span class="text-muted">${item.unitOfMeasure}</span>
+        </div>
+      </div>
+      
+      <div class="quantity-actions">
+        <button class="btn btn-sm btn-success" onclick="setQuickQuantity(0)">Set to 0</button>
+        <button class="btn btn-sm btn-warning" onclick="setQuickQuantity(10)">+10</button>
+        <button class="btn btn-sm btn-info" onclick="setQuickQuantity(50)">+50</button>
+        <button class="btn btn-sm btn-primary" onclick="setQuickQuantity(100)">+100</button>
+      </div>
+    </div>
+  `;
+  
+  modal.show();
+}
+
+function adjustQuantity(delta) {
+  const input = document.getElementById('newQuantity');
+  const currentValue = parseInt(input.value) || 0;
+  const newValue = Math.max(0, currentValue + delta);
+  input.value = newValue;
+}
+
+function setQuickQuantity(value) {
+  const input = document.getElementById('newQuantity');
+  if (value === 0) {
+    input.value = 0;
+  } else {
+    const currentValue = parseInt(input.value) || 0;
+    input.value = currentValue + value;
+  }
+}
+
+async function updateInventoryQuantity() {
+  if (!currentItem) return;
+  
+  const newQuantity = parseInt(document.getElementById('newQuantity').value);
+  if (isNaN(newQuantity) || newQuantity < 0) {
+    showMessage('Please enter a valid quantity', 'error');
+    return;
+  }
+  
+  try {
+    const response = await apiCall(`/inventory/${currentItem.id}`, {
+      method: 'PUT',
+      body: JSON.stringify({
+        total_quantity: newQuantity
+      })
+    });
+    
+    if (response.success) {
+      // Update local data
+      currentItem.totalQuantity = newQuantity;
+      const index = inventoryData.findIndex(item => item.id === currentItem.id);
+      if (index !== -1) {
+        inventoryData[index].totalQuantity = newQuantity;
+      }
+      
+      showMessage(`Quantity updated successfully for ${currentItem.productName}`, 'success');
+      bootstrap.Modal.getInstance(document.getElementById('itemLookupModal')).hide();
+      
+      // Log activity
+      logActivity('update', currentItem.itemCode, 'quantity', currentItem.productName, 'success');
+      
+      // Refresh notifications
+      refreshNotifications();
+    } else {
+      showMessage(response.message || 'Failed to update quantity', 'error');
+    }
+  } catch (error) {
+    console.error('Error updating quantity:', error);
+    showMessage('Error updating quantity', 'error');
+  }
+}
+
+function quickUpdate(code) {
+  lookupItem(code);
+}
+
+function removeScan(id) {
+  scanHistory = scanHistory.filter(scan => scan.id !== id);
+  updateScanHistory();
+  updateScanCount();
+}
+
+function exportScanHistory() {
+  if (scanHistory.length === 0) {
+    alert('No scan history to export.');
+    return;
+  }
+  
+  const csvContent = "data:text/csv;charset=utf-8," 
+    + "Code,Type,Timestamp,Status,Item,Quantity\n"
+    + scanHistory.map(scan => 
+        `${scan.code},${scan.type},${scan.timestamp.toISOString()},${scan.status},${scan.item?.productName || 'N/A'},${scan.item?.totalQuantity || 'N/A'}`
+      ).join("\n");
+  
+  const encodedUri = encodeURI(csvContent);
+  const link = document.createElement("a");
+  link.setAttribute("href", encodedUri);
+  link.setAttribute("download", `scan_history_${new Date().toISOString().split('T')[0]}.csv`);
+  document.body.appendChild(link);
+  link.click();
+  document.body.removeChild(link);
+}
+
+function clearScanHistory() {
+  if (confirm('Are you sure you want to clear all scan history?')) {
+    scanHistory = [];
+    updateScanHistory();
+    updateScanCount();
+    document.getElementById('scanResult').style.display = 'none';
+    showMessage('Scan history cleared', 'info');
+  }
+}
+
+function focusInput() {
+  setTimeout(() => {
+    document.getElementById('manualInput').focus();
+  }, 100);
+}
+
+function playBeep() {
+  try {
+    const audioContext = new (window.AudioContext || window.webkitAudioContext)();
+    const oscillator = audioContext.createOscillator();
+    const gainNode = audioContext.createGain();
+    
+    oscillator.connect(gainNode);
+    gainNode.connect(audioContext.destination);
+    
+    oscillator.frequency.value = 800;
+    oscillator.type = 'square';
+    
+    gainNode.gain.setValueAtTime(0.3, audioContext.currentTime);
+    gainNode.gain.exponentialRampToValueAtTime(0.01, audioContext.currentTime + 0.1);
+    
+    oscillator.start(audioContext.currentTime);
+    oscillator.stop(audioContext.currentTime + 0.1);
+  } catch (error) {
+    console.log('Could not play beep sound');
+  }
+}
+
+// Auto-focus input when page becomes visible
+document.addEventListener('visibilitychange', function() {
+  if (!document.hidden) {
+    focusInput();
+  }
+});
+
+// Top Navigation Functions
+function performQuickSearch() {
+  const searchTerm = document.getElementById('topSearchInput').value.trim();
+  if (searchTerm) {
+    // Simulate scan
+    processScan(searchTerm, 'manual');
+    document.getElementById('topSearchInput').value = '';
+  }
+}
+
+async function fetchUser() {
+  try {
+    const response = await apiCall('/user');
+    if (response.success && response.data) {
+      displayUser(response.data);
+    }
+  } catch (error) {
+    console.error('Failed to fetch user:', error);
+    // Use default user data
+    displayUser({ username: 'scanner' });
+  }
+}
+
+function displayUser(user) {
+  const username = user.username.charAt(0).toUpperCase() + user.username.slice(1);
+  document.getElementById('userName').textContent = username;
+
+  const initials = username.substring(0, 2).toUpperCase();
+  const userAvatar = document.getElementById('userAvatar');
+  if (userAvatar) {
+    userAvatar.textContent = initials;
+  }
+
+  const profileAvatar = document.getElementById('profileAvatar');
+  if (profileAvatar) {
+    profileAvatar.textContent = initials;
+  }
+
+  const userFullNameDropdown = document.getElementById('userFullNameDropdown');
+  const userEmailDropdown = document.getElementById('userEmailDropdown');
+  if (userFullNameDropdown) {
+    userFullNameDropdown.textContent = username;
+  }
+  if (userEmailDropdown) {
+    userEmailDropdown.textContent = `${user.username}@foxcontrolhub.com`;
+  }
+}
+
+// Notification functions
+async function loadNotifications() {
+  try {
+    const response = await apiCall('/notifications');
+    if (response.success) {
+      displayNotifications(response.data);
+    }
+  } catch (error) {
+    console.error('Failed to load notifications:', error);
+  }
+}
+
+async function loadNotificationCount() {
+  try {
+    const response = await apiCall('/notifications/count');
+    if (response.success) {
+      updateNotificationCount(response.count);
+    }
+  } catch (error) {
+    console.error('Failed to load notification count:', error);
+  }
+}
+
+function displayNotifications(notifications) {
+  const notificationList = document.getElementById('notificationList');
+  const noNotifications = document.getElementById('noNotifications');
+  
+  if (!notifications || notifications.length === 0) {
+    noNotifications.style.display = 'block';
+    return;
+  }
+  
+  noNotifications.style.display = 'none';
+  notificationList.innerHTML = '';
+  
+  notifications.forEach(notification => {
+    const notificationItem = document.createElement('div');
+    notificationItem.className = `notification-item ${!notification.is_read ? 'notification-unread' : ''}`;
+    notificationItem.setAttribute('data-id', notification.id);
+    
+    const timeAgo = formatTimeAgo(new Date(notification.created_at));
+    const icon = getNotificationIcon(notification.type);
+    
+    notificationItem.innerHTML = `
+      <div class="d-flex align-items-start">
+        <div class="me-2 mt-1">${icon}</div>
+        <div class="flex-grow-1" onclick="markNotificationAsRead(${notification.id})">
+          <div class="notification-title">${notification.title}</div>
+          <div class="notification-text">${notification.message}</div>
+          <div class="notification-time">${timeAgo}</div>
+        </div>
+      </div>
+    `;
+    
+    notificationList.appendChild(notificationItem);
+  });
+}
+
+function getNotificationIcon(type) {
+  switch (type) {
+    case 'success':
+      return '<i class="bi bi-check-circle-fill text-success"></i>';
+    case 'warning':
+      return '<i class="bi bi-exclamation-triangle-fill text-warning"></i>';
+    case 'error':
+      return '<i class="bi bi-x-circle-fill text-danger"></i>';
+    case 'info':
+    default:
+      return '<i class="bi bi-info-circle-fill text-primary"></i>';
+  }
+}
+
+function formatTimeAgo(date) {
+  const now = new Date();
+  const diffInSeconds = Math.floor((now - date) / 1000);
+  
+  if (diffInSeconds < 60) {
+    return 'Just now';
+  } else if (diffInSeconds < 3600) {
+    const minutes = Math.floor(diffInSeconds / 60);
+    return `${minutes} minute${minutes > 1 ? 's' : ''} ago`;
+  } else if (diffInSeconds < 86400) {
+    const hours = Math.floor(diffInSeconds / 3600);
+    return `${hours} hour${hours > 1 ? 's' : ''} ago`;
+  } else {
+    const days = Math.floor(diffInSeconds / 86400);
+    return `${days} day${days > 1 ? 's' : ''} ago`;
+  }
+}
+
+function updateNotificationCount(count) {
+  const notificationCount = document.getElementById('notificationCount');
+  if (count > 0) {
+    notificationCount.textContent = count;
+    notificationCount.style.display = 'flex';
+  } else {
+    notificationCount.style.display = 'none';
+  }
+}
+
+async function markNotificationAsRead(id) {
+  try {
+    const response = await apiCall(`/notifications/${id}/read`, {
+      method: 'POST'
+    });
+    if (response.success) {
+      const notificationItem = document.querySelector(`[data-id="${id}"]`);
+      if (notificationItem) {
+        notificationItem.classList.remove('notification-unread');
+      }
+      loadNotificationCount();
+    }
+  } catch (error) {
+    console.error('Failed to mark notification as read:', error);
+  }
+}
+
+async function markAllAsRead() {
+  try {
+    const response = await apiCall('/notifications/read-all', {
+      method: 'POST'
+    });
+    if (response.success) {
+      const unreadNotifications = document.querySelectorAll('.notification-unread');
+      unreadNotifications.forEach(notification => {
+        notification.classList.remove('notification-unread');
+      });
+      updateNotificationCount(0);
+    }
+  } catch (error) {
+    console.error('Failed to mark all notifications as read:', error);
+  }
+}
+
+function addNotification(message, type) {
+  // Add to notifications (would normally be done server-side)
+  try {
+    apiCall('/notifications', {
+      method: 'POST',
+      body: JSON.stringify({
+        title: 'Scanner Activity',
+        message: message,
+        type: type
+      })
+    });
+  } catch (error) {
+    console.log('Could not create notification');
+  }
+}
+
+function refreshNotifications() {
+  loadNotifications();
+  loadNotificationCount();
+}
+
+// Modal functions
+function showSettingsModal() {
+  new bootstrap.Modal(document.getElementById('settingsModal')).show();
+}
+
+function showProfileModal() {
+  new bootstrap.Modal(document.getElementById('profileModal')).show();
+}
+
+function showActivityLog() {
+  populateActivityLog();
+  new bootstrap.Modal(document.getElementById('activityModal')).show();
+}
+
+function saveSettings() {
+  // Get settings data
+  scanTimeout = parseInt(document.getElementById('scanTimeout').value) || 30;
+  autoLookup = document.getElementById('autoLookup').checked;
+  playBeepSound = document.getElementById('playBeepSound').checked;
+  
+  // Save to localStorage
+  localStorage.setItem('scannerSettings', JSON.stringify({
+    scanTimeout,
+    autoLookup,
+    playBeepSound,
+    defaultScannerMode: document.getElementById('defaultScannerMode').value,
+    historyLimit: document.getElementById('historyLimit').value,
+    dateFormat: document.getElementById('dateFormat').value
+  }));
+  
+  showMessage('Settings saved successfully!', 'success');
+  bootstrap.Modal.getInstance(document.getElementById('settingsModal')).hide();
+}
+
+function saveProfile() {
+  const profileData = {
+    firstName: document.getElementById('firstName').value,
+    lastName: document.getElementById('lastName').value,
+    email: document.getElementById('email').value,
+    phone: document.getElementById('phone').value,
+    department: document.getElementById('department').value,
+    bio: document.getElementById('bio').value
+  };
+  
+  // Save to localStorage (in real app, would save to server)
+  localStorage.setItem('userProfile', JSON.stringify(profileData));
+  
+  showMessage('Profile updated successfully!', 'success');
+  bootstrap.Modal.getInstance(document.getElementById('profileModal')).hide();
+}
+
+async function logout() {
+  if (confirm('Are you sure you want to sign out?')) {
+    try {
+      const response = await fetch('/logout', {
+        method: 'POST',
+        headers: {
+          'Content-Type': 'application/json',
+        }
+      });
+      
+      const data = await response.json();
+      
+      if (data.success) {
+        window.location.href = '/loginpage.html';
+      } else {
+        alert('Error signing out. Please try again.');
+      }
+    } catch (error) {
+      console.error('Logout error:', error);
+      window.location.href = '/loginpage.html';
+    }
+  }
+}
+
+// Activity logging
+function logActivity(action, code, type, item, status) {
+  const activity = {
+    timestamp: new Date(),
+    action: action,
+    code: code,
+    type: type,
+    item: item,
+    status: status
+  };
+  
+  // Save to localStorage (in real app, would save to server)
+  let activityLog = JSON.parse(localStorage.getItem('activityLog') || '[]');
+  activityLog.unshift(activity);
+  
+  // Keep only last 1000 activities
+  if (activityLog.length > 1000) {
+    activityLog = activityLog.slice(0, 1000);
+  }
+  
+  localStorage.setItem('activityLog', JSON.stringify(activityLog));
+}
+
+function populateActivityLog() {
+  const tbody = document.getElementById('activityLogBody');
+  const activityLog = JSON.parse(localStorage.getItem('activityLog') || '[]');
+  
+  tbody.innerHTML = activityLog.map(activity => `
+    <tr>
+      <td>${new Date(activity.timestamp).toLocaleString()}</td>
+      <td>
+        <span class="badge ${
+          activity.action === 'scan' ? 'bg-info' :
+          activity.action === 'update' ? 'bg-warning' :
+          'bg-secondary'
+        }">${activity.action}</span>
+      </td>
+      <td>${activity.code}</td>
+      <td>${activity.type}</td>
+      <td>${activity.item}</td>
+      <td>
+        <span class="badge ${
+          activity.status === 'success' || activity.status === 'found' ? 'bg-success' :
+          activity.status === 'not_found' ? 'bg-warning' :
+          'bg-danger'
+        }">${activity.status}</span>
+      </td>
+    </tr>
+  `).join('');
+}
+
+function exportActivityLog() {
+  const activityLog = JSON.parse(localStorage.getItem('activityLog') || '[]');
+  
+  if (activityLog.length === 0) {
+    alert('No activity log to export.');
+    return;
+  }
+  
+  const csvContent = "data:text/csv;charset=utf-8," 
+    + "Timestamp,Action,Code,Type,Item,Status\n"
+    + activityLog.map(activity => 
+        `${activity.timestamp},${activity.action},${activity.code},${activity.type},${activity.item},${activity.status}`
+      ).join("\n");
+  
+  const encodedUri = encodeURI(csvContent);
+  const link = document.createElement("a");
+  link.setAttribute("href", encodedUri);
+  link.setAttribute("download", `activity_log_${new Date().toISOString().split('T')[0]}.csv`);
+  document.body.appendChild(link);
+  link.click();
+  document.body.removeChild(link);
+}
+
+// Load settings on startup
+document.addEventListener('DOMContentLoaded', function() {
+  const settings = JSON.parse(localStorage.getItem('scannerSettings') || '{}');
+  
+  if (settings.scanTimeout) {
+    scanTimeout = settings.scanTimeout;
+    document.getElementById('scanTimeout').value = scanTimeout;
+  }
+  
+  if (settings.autoLookup !== undefined) {
+    autoLookup = settings.autoLookup;
+    document.getElementById('autoLookup').checked = autoLookup;
+  }
+  
+  if (settings.playBeepSound !== undefined) {
+    playBeepSound = settings.playBeepSound;
+    document.getElementById('playBeepSound').checked = playBeepSound;
+  }
+  
+  if (settings.defaultScannerMode) {
+    scannerMode = settings.defaultScannerMode;
+    updateScannerMode();
+  }
+});
+
+// Manual data refresh function
+async function loadInventoryData() {
+  try {
+    showMessage('Refreshing inventory data...', 'info');
+    await loadInitialData();
+    showMessage('Inventory data refreshed successfully!', 'success');
+  } catch (error) {
+    console.error('Error refreshing inventory data:', error);
+    showMessage('Error refreshing inventory data', 'error');
+  }
+}
+</script>
+</body>
+</html>